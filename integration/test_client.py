from typing import Generator

import pytest
from _pytest.fixtures import SubRequest

import weaviate
from weaviate.collections import Collection
from weaviate.collections.classes.config import Configure, _CollectionConfig, DataType, Property
from weaviate.connect.base import _Timeout
from weaviate.exceptions import WeaviateClosedClientError, WeaviateStartUpError
import weaviate.classes as wvc

WCS_HOST = "piblpmmdsiknacjnm1ltla.c1.europe-west3.gcp.weaviate.cloud"
WCS_URL = f"https://{WCS_HOST}"
WCS_GRPC_HOST = f"grpc-{WCS_HOST}"
WCS_CREDS = wvc.init.Auth.api_key("cy4ua772mBlMdfw3YnclqAWzFhQt0RLIN0sl")


@pytest.fixture(scope="module")
def client() -> Generator[weaviate.WeaviateClient, None, None]:
    client = weaviate.WeaviateClient(
        connection_params=weaviate.connect.ConnectionParams.from_url(
            "http://localhost:8080", 50051
        ),
        skip_init_checks=False,
    )
    client.connect()
    try:
        yield client
    finally:
        client.close()


def test_fail_to_connect_to_inactive_grpc_port() -> None:
    with pytest.raises(weaviate.exceptions.WeaviateGRPCUnavailableError):
        weaviate.WeaviateClient(
            connection_params=weaviate.connect.ConnectionParams.from_url(
                "http://localhost:8080", 12345
            ),
            skip_init_checks=False,
        ).connect()


def test_fail_to_connect_with_bad_wcs_url() -> None:
    with pytest.raises(WeaviateStartUpError):
        weaviate.connect_to_wcs(
            WCS_URL + "bad",
            auth_credentials=WCS_CREDS,
        ).connect()


@pytest.mark.parametrize(
    "bad_config",
    [
        {
            "http_secure": False,
            "http_host": WCS_HOST,
            "http_port": 443,
            "grpc_secure": True,
            "grpc_host": WCS_GRPC_HOST,
            "grpc_port": 443,
        },
        {
            "http_secure": True,
            "http_host": WCS_HOST,
            "http_port": 80,
            "grpc_secure": True,
            "grpc_host": WCS_GRPC_HOST,
            "grpc_port": 443,
        },
        {
            "http_secure": True,
            "http_host": WCS_HOST + "bad",
            "http_port": 443,
            "grpc_secure": True,
            "grpc_host": WCS_GRPC_HOST,
            "grpc_port": 443,
        },
    ],
)
def test_fail_to_connect_with_bad_custom_wcs_setup_rest(bad_config: dict) -> None:
    with pytest.raises(WeaviateStartUpError):
        weaviate.connect_to_custom(**bad_config, auth_credentials=WCS_CREDS)


@pytest.mark.parametrize(
    "bad_config",
    [
        {
            "http_secure": True,
            "http_host": WCS_HOST,
            "http_port": 443,
            "grpc_secure": False,
            "grpc_host": WCS_GRPC_HOST,
            "grpc_port": 443,
        },
        {
            "http_secure": True,
            "http_host": WCS_HOST,
            "http_port": 443,
            "grpc_secure": True,
            "grpc_host": WCS_GRPC_HOST + "bad",
            "grpc_port": 443,
        },
        {
            "http_secure": True,
            "http_host": WCS_HOST,
            "http_port": 443,
            "grpc_secure": True,
            "grpc_host": WCS_GRPC_HOST,
            "grpc_port": 80,
        },
    ],
)
def test_fail_to_connect_with_bad_custom_wcs_setup_grpc(bad_config: dict) -> None:
    with pytest.raises(weaviate.exceptions.WeaviateGRPCUnavailableError):
        weaviate.connect_to_custom(**bad_config, auth_credentials=WCS_CREDS)


def test_fail_to_connect_with_bad_custom_wcs_setup_rest_and_grpc() -> None:
    """Test that REST checks take precendence to gRPC checks by throwing REST error rather than gRPC error."""
    with pytest.raises(WeaviateStartUpError):
        weaviate.connect_to_custom(
            http_secure=True,
            http_host=WCS_HOST + "bad",
            http_port=443,
            grpc_secure=True,
            grpc_host=WCS_GRPC_HOST + "bad",
            grpc_port=443,
            auth_credentials=WCS_CREDS,
        )


@pytest.mark.skip("Need WCS to upgrade to v1.23.latest for this test to work")
def test_connect_to_wcs() -> None:
    client = weaviate.connect_to_wcs(
        "https://piblpmmdsiknacjnm1ltla.c1.europe-west3.gcp.weaviate.cloud",
        auth_credentials=WCS_CREDS,
    )
    client.get_meta()


def test_create_get_and_delete(client: weaviate.WeaviateClient, request: SubRequest) -> None:
    name = request.node.name
    client.collections.delete(name)

    col = client.collections.create(name=name)
    assert client.collections.exists(name)
    assert isinstance(col, Collection)

    col = client.collections.get(name)
    assert isinstance(col, Collection)

    client.collections.delete(name)
    assert not client.collections.exists(name)


def test_delete_multiple(client: weaviate.WeaviateClient, request: SubRequest) -> None:
    name1 = request.node.name
    name2 = request.node.name + "2"
    client.collections.delete([name1, name2])

    client.collections.create(
        name=name1,
        vectorizer_config=Configure.Vectorizer.none(),
    )
    client.collections.create(
        name=name2,
        vectorizer_config=Configure.Vectorizer.none(),
    )
    assert client.collections.exists(name1)
    assert client.collections.exists(name2)

    client.collections.delete([name1, name2])
    assert not client.collections.exists(name1)
    assert not client.collections.exists(name2)


def test_create_raw_get_and_delete(client: weaviate.WeaviateClient, request: SubRequest) -> None:
    name = request.node.name
    col = client.collections.create_from_dict(
        {
            "class": name,
            "properties": [{"name": "Name", "dataType": ["text"]}],
            "vectorizer": "none",
        }
    )
    assert client.collections.exists(name)
    assert isinstance(col, Collection)

    col = client.collections.get(name)
    assert isinstance(col, Collection)

    client.collections.delete(name)
    assert not client.collections.exists(name)


def test_create_export_and_recreate(client: weaviate.WeaviateClient, request: SubRequest) -> None:
    name1 = request.node.name
    name2 = request.node.name + "2"
    client.collections.delete([name1, name2])

    col = client.collections.create(
        name=name1,
        vectorizer_config=Configure.Vectorizer.none(),
    )
    assert client.collections.exists(name1)
    assert isinstance(col, Collection)

    export = client.collections.export_config(name1)
    assert isinstance(export, _CollectionConfig)
    export.name = name2

    col = client.collections.create_from_config(export)
    assert client.collections.exists(name2)
    assert isinstance(col, Collection)

    client.collections.delete([name1, name2])
    assert not client.collections.exists(name1)
    assert not client.collections.exists(name2)


def test_collection_name_capitalization(
    client: weaviate.WeaviateClient, request: SubRequest
) -> None:
    name_small = "collectionCapitalizationTest"
    name_big = "CollectionCapitalizationTest"
    client.collections.delete(name_small)

    collection = client.collections.create(
        name=name_small,
        vectorizer_config=Configure.Vectorizer.none(),
    )

    assert collection.name == name_big
    client.collections.delete(name_small)
    assert not client.collections.exists(name_small)
    assert not client.collections.exists(name_big)


def test_client_cluster(client: weaviate.WeaviateClient, request: SubRequest) -> None:
    client.collections.delete(request.node.name)
    collection = client.collections.create(name=request.node.name)

    nodes = client.cluster.nodes(collection.name, output="verbose")
    assert len(nodes) == 1
    assert len(nodes[0].shards) == 1
    assert nodes[0].shards[0].collection == collection.name


def test_client_connect_and_close() -> None:
    client = weaviate.WeaviateClient(
        connection_params=weaviate.connect.ConnectionParams.from_url(
            "http://localhost:8080", 50051
        ),
        skip_init_checks=False,
    )
    client.connect()
    assert client.is_connected()
    client.get_meta()
    assert client.is_live()

    client.close()
    assert not client.is_connected()
    with pytest.raises(WeaviateClosedClientError):
        client.get_meta()


def test_client_as_context_manager() -> None:
    with weaviate.WeaviateClient(
        connection_params=weaviate.connect.ConnectionParams.from_url(
            "http://localhost:8080", 50051
        ),
        skip_init_checks=False,
    ) as client:
        assert client.is_connected()
        client.get_meta()
        assert client.is_live()

    assert not client.is_connected()
    with pytest.raises(WeaviateClosedClientError):
        client.get_meta()


def test_connect_to_wrong_wcs() -> None:
    with pytest.raises(WeaviateStartUpError):
        weaviate.connect_to_wcs("does-not-exist", auth_credentials=WCS_CREDS, skip_init_checks=True)


def test_connect_to_wrong_local() -> None:
    with pytest.raises(expected_exception=WeaviateStartUpError):
        weaviate.connect_to_local("does-not-exist", skip_init_checks=True)


def test_connect_to_wrong_custom() -> None:
    with pytest.raises(expected_exception=WeaviateStartUpError):
        weaviate.connect_to_custom(
            "does-not-exist",
            http_port=1234,
            http_secure=False,
            grpc_host="does-not-exist",
            grpc_port=2345,
            grpc_secure=False,
            skip_init_checks=True,
        )


def test_rest_call_without_connect() -> None:
    client = weaviate.WeaviateClient(
        weaviate.connect.ConnectionParams.from_url("http://localhost:8080", 50051)
    )
    with pytest.raises(weaviate.exceptions.WeaviateClosedClientError):
        client.get_meta()


def test_grpc_call_without_connect() -> None:
    client = weaviate.WeaviateClient(
        weaviate.connect.ConnectionParams.from_url("http://localhost:8080", 50051)
    )
    with pytest.raises(weaviate.exceptions.WeaviateGRPCUnavailableError):
        client.collections.get("does-not-exist").query.fetch_objects()


def test_client_with_skip_init_check(request: SubRequest) -> None:
    client = weaviate.connect_to_local(skip_init_checks=True)
    client.collections.delete(request.node.name)
    col = client.collections.create(
        name=request.node.name,
        vectorizer_config=Configure.Vectorizer.none(),
        properties=[
            Property(name="name", data_type=DataType.TEXT),
            Property(name="age", data_type=DataType.INT),
        ],
    )

    col.data.insert(properties={"name": "Name"})

    obj = col.query.fetch_objects().objects[0]
    assert obj.properties["name"] == "Name"


def test_client_with_extra_options() -> None:
    additional_config = wvc.init.AdditionalConfig(timeout=(1, 2), trust_env=True)

    for client in [
        # weaviate.connect_to_wcs(
        #     cluster_url=WCS_URL, auth_credentials=WCS_CREDS, additional_config=additional_config
        # ), # needs latest version on WCS
        weaviate.connect_to_local(additional_config=additional_config),
        # weaviate.connect_to_custom(
        #     http_secure=True,
        #     http_host=WCS_HOST,
        #     http_port=443,
        #     grpc_secure=True,
        #     grpc_host=WCS_GRPC_HOST,
        #     grpc_port=443,
        #     auth_credentials=WCS_CREDS,
        #     additional_config=additional_config,
        # ),
        weaviate.connect_to_embedded(additional_config=additional_config),
    ]:
<<<<<<< HEAD
        assert client._connection.timeout_config == _Timeout(1, 2)


def test_connect_and_close_to_embedded() -> None:
    # Can't use the default port values as they are already in use by the local instances
    client = weaviate.connect_to_embedded(port=8078, grpc_port=50151, version="1.23.4")

    client.connect()
    assert client.is_connected()
    metadata = client.get_meta()
    assert "1.23.4" == metadata["version"]
    assert client.is_ready()
    assert "8078" == metadata["hostname"].split(":")[2]
    assert client.is_live()

    client.close()
    assert not client.is_connected()
    with pytest.raises(WeaviateClosedClientError):
        client.get_meta()


def test_embedded_as_context_manager() -> None:
    default_version = "1.23.5"
    with weaviate.connect_to_embedded(port=8077, grpc_port=50152) as client:
        assert client.is_connected()
        metadata = client.get_meta()
        assert default_version == metadata["version"]
        assert client.is_ready()
        assert client.is_live()

    assert not client.is_connected()
    with pytest.raises(WeaviateClosedClientError):
        client.get_meta()


def test_embedded_with_wrong_version() -> None:
    with pytest.raises(weaviate.exceptions.WeaviateEmbeddedInvalidVersionError):
        weaviate.connect_to_embedded(version="this_version_does_not_exist")


def test_embedded_already_running() -> None:
    client = weaviate.connect_to_embedded(port=8096, grpc_port=50154)
    assert client._connection.embedded_db is not None
    assert client._connection.embedded_db.process is not None

    with weaviate.connect_to_embedded(port=8096, grpc_port=50154) as client_2:
        assert client_2.is_connected()
        assert client_2.is_live()
        assert client_2._connection.embedded_db is not None
        assert client_2._connection.embedded_db.process is None

    client.close()


def test_connect_to_embedded_with_already_running_local_weaviate() -> None:
    with pytest.raises(weaviate.exceptions.WeaviateStartUpError):
        weaviate.connect_to_embedded(port=8080, grpc_port=50051)


def test_embedded_startup_with_blocked_http_port() -> None:
    try:
        client = weaviate.connect_to_embedded(port=8081, grpc_port=50053)
        with pytest.raises(weaviate.exceptions.WeaviateStartUpError):
            weaviate.connect_to_embedded(port=8081, grpc_port=50052)
    finally:
        client.close()


def test_embedded_startup_with_blocked_grpc_port() -> None:
    try:
        client = weaviate.connect_to_embedded(port=8081, grpc_port=50053)
        with pytest.raises(weaviate.exceptions.WeaviateStartUpError):
            weaviate.connect_to_embedded(port=8082, grpc_port=50053)
    finally:
        client.close()
=======
        assert client._connection.timeout_config == _Timeout(1, 2)
>>>>>>> 133ecda0
<|MERGE_RESOLUTION|>--- conflicted
+++ resolved
@@ -359,10 +359,9 @@
         # ),
         weaviate.connect_to_embedded(additional_config=additional_config),
     ]:
-<<<<<<< HEAD
         assert client._connection.timeout_config == _Timeout(1, 2)
 
-
+        
 def test_connect_and_close_to_embedded() -> None:
     # Can't use the default port values as they are already in use by the local instances
     client = weaviate.connect_to_embedded(port=8078, grpc_port=50151, version="1.23.4")
@@ -434,7 +433,4 @@
         with pytest.raises(weaviate.exceptions.WeaviateStartUpError):
             weaviate.connect_to_embedded(port=8082, grpc_port=50053)
     finally:
-        client.close()
-=======
-        assert client._connection.timeout_config == _Timeout(1, 2)
->>>>>>> 133ecda0
+        client.close()