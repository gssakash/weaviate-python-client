--- conflicted
+++ resolved
@@ -1333,11 +1333,9 @@
 
 
 @pytest.mark.parametrize("which_case", [0, 1, 2, 3])
-<<<<<<< HEAD
-def test_return_properties_with_typed_dict(client: weaviate.WeaviateClient, which_case: int):
-=======
-def test_return_properties_with_query_specific_typed_dict(client: weaviate.Client, which_case: int):
->>>>>>> 512736ca
+def test_return_properties_with_query_specific_typed_dict(
+    client: weaviate.WeaviateClient, which_case: int
+):
     name = "TestReturnListWithModel"
     client.collection.delete(name)
     collection = client.collection.create(
@@ -1387,10 +1385,7 @@
             collection.query.fetch_objects(return_properties=DataModel).objects
 
 
-<<<<<<< HEAD
-def test_batch_with_arrays(client: weaviate.WeaviateClient):
-=======
-def test_return_properties_with_general_typed_dict(client: weaviate.Client):
+def test_return_properties_with_general_typed_dict(client: weaviate.WeaviateClient):
     name = "TestReturnListWithModel"
     client.collection.delete(name)
 
@@ -1415,7 +1410,7 @@
 
 
 def test_return_properties_with_query_specific_typed_dict_overwriting_general_typed_dict(
-    client: weaviate.Client,
+    client: weaviate.WeaviateClient,
 ):
     name = "TestReturnListWithModel"
     client.collection.delete(name)
@@ -1443,8 +1438,7 @@
     assert "ints" not in objects[0].properties
 
 
-def test_batch_with_arrays(client: weaviate.Client):
->>>>>>> 512736ca
+def test_batch_with_arrays(client: weaviate.WeaviateClient):
     client.collection.delete("TestBatchArrays")
     collection = client.collection.create(
         name="TestBatchArrays",
