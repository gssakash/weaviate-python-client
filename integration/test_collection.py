--- conflicted
+++ resolved
@@ -781,20 +781,9 @@
                 Property(name="Name", data_type=DataType.TEXT),
             ],
         ),
-<<<<<<< HEAD
-        AProps,
-    )
-    uuid_A1 = A.data.insert(properties=AProps(name="A1"))
-    uuid_A2 = A.data.insert(properties=AProps(name="A2"))
-=======
     ).data.with_data_model(AProps)
     uuid_A1 = A.insert(AProps(name="A1"))
     uuid_A2 = A.insert(AProps(name="A2"))
-
-    class BPropsInsert(TypedDict):
-        name: str
-        ref: ReferenceTo
->>>>>>> 98458c9f
 
     B = client.collection.create(
         CollectionConfig(
@@ -805,23 +794,9 @@
             ],
             vectorizer=Vectorizer.NONE,
         ),
-<<<<<<< HEAD
-        BProps,
-    )
-    uuid_B = B.data.insert(properties=BProps(name="B", ref=Reference[AProps].to(uuids=uuid_A1)))
-    B.data.reference_add(
-        from_uuid=uuid_B, from_property="ref", ref=Reference[AProps].to(uuids=uuid_A2)
-    )
-=======
-    ).data.with_data_model(BPropsInsert)
-    uuid_B = B.insert(BPropsInsert(name="B", ref=ReferenceTo(uuids=uuid_A1)))
-    B.reference_add(from_uuid=uuid_B, from_property="ref", ref=ReferenceTo(uuids=uuid_A2))
-
-    class CPropsInsert(TypedDict):
-        name: str
-        ref: ReferenceTo
-        age: int
->>>>>>> 98458c9f
+    ).data.with_data_model(BProps)
+    uuid_B = B.insert(properties=BProps(name="B", ref=Reference[AProps].to(uuids=uuid_A1)))
+    B.reference_add(from_uuid=uuid_B, from_property="ref", ref=Reference[AProps].to(uuids=uuid_A2))
 
     C = client.collection.create(
         CollectionConfig(
@@ -833,23 +808,8 @@
             ],
             vectorizer=Vectorizer.NONE,
         ),
-<<<<<<< HEAD
-        CProps,
-    )
-    C.data.insert(properties=CProps(name="find me", age=10, ref=Reference[BProps].to(uuids=uuid_B)))
-=======
-    ).data.with_data_model(CPropsInsert)
-    C.insert(CPropsInsert(name="find me", age=10, ref=ReferenceTo(uuids=uuid_B)))
-
-    class BPropsGet(TypedDict):
-        name: str
-        ref: Reference[AProps]
-
-    class CPropsGet(TypedDict):
-        name: str
-        ref: Reference[BPropsGet]
-        not_specified: str
->>>>>>> 98458c9f
+    ).data.with_data_model(CProps)
+    C.insert(properties=CProps(name="find me", age=10, ref=Reference[BProps].to(uuids=uuid_B)))
 
     objects = client.collection.get("CTypedDicts").query.bm25_flat(
         query="find",
