--- conflicted
+++ resolved
@@ -3,11 +3,7 @@
 import weaviate
 from weaviate import Config
 from weaviate.collection.classes.config import (
-<<<<<<< HEAD
-    CollectionConfig,
     ConfigFactory,
-=======
->>>>>>> 63f37d8e
     VectorizerFactory,
     Property,
     ConsistencyLevel,
@@ -34,23 +30,12 @@
     name = "TestConsistency"
     client.collection.delete(name)
     collection = client.collection.create(
-<<<<<<< HEAD
-        CollectionConfig(
-            name=name,
-            vectorizer_config=VectorizerFactory.none(),
-            properties=[
-                Property(name="name", data_type=DataType.TEXT),
-            ],
-            replication_config=ConfigFactory.replication(factor=2),
-        )
-=======
         name=name,
         vectorizer_config=VectorizerFactory.none(),
         properties=[
             Property(name="name", data_type=DataType.TEXT),
         ],
-        replication_config=ReplicationConfigCreate(factor=2),
->>>>>>> 63f37d8e
+        replication_config=ConfigFactory.replication(factor=2),
     ).with_consistency_level(level)
 
     collection.data.insert({"name": "first"})
