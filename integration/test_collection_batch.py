--- conflicted
+++ resolved
@@ -1,10 +1,6 @@
 import uuid
 from dataclasses import dataclass
-<<<<<<< HEAD
-from typing import Optional, Sequence, Union
-=======
-from typing import Generator, List, Optional, Sequence, Union
->>>>>>> 0586c3b9
+from typing import Generator, Optional, Sequence, Union
 
 import pytest
 
@@ -15,11 +11,12 @@
     Property,
     ReferenceProperty,
 )
-<<<<<<< HEAD
-from weaviate.collections.classes.internal import Reference, FromReference, _Reference
-=======
-from weaviate.collections.classes.internal import _CrossReference, FromReference
->>>>>>> 0586c3b9
+from weaviate.collections.classes.internal import (
+    Reference,
+    _CrossReference,
+    FromReference,
+    _Reference,
+)
 from weaviate.collections.classes.tenants import Tenant
 
 UUID = Union[str, uuid.UUID]
@@ -45,11 +42,7 @@
 
 
 @pytest.fixture(scope="function")
-<<<<<<< HEAD
-def collection() -> weaviate.Collection:
-=======
-def client_sync_indexing() -> Generator[weaviate.WeaviateClient, None, None]:
->>>>>>> 0586c3b9
+def collection() -> Generator[weaviate.Collection, None, None]:
     client = weaviate.connect_to_local()
     client.collections.delete_all()
     client.collections.create(
@@ -65,13 +58,8 @@
 
 
 @pytest.fixture(scope="function")
-<<<<<<< HEAD
-def mt_collection() -> weaviate.Collection:
+def mt_collection() -> Generator[weaviate.Collection, None, None]:
     client = weaviate.connect_to_local()
-=======
-def client_async_indexing() -> Generator[weaviate.WeaviateClient, None, None]:
-    client = weaviate.connect_to_local(port=8090, grpc_port=50060)
->>>>>>> 0586c3b9
     client.collections.delete_all()
     client.collections.create(
         name="CollectionBatchTestMT",
@@ -92,15 +80,9 @@
 )
 @pytest.mark.parametrize("uuid", [None, uuid.uuid4(), str(uuid.uuid4()), uuid.uuid4().hex])
 def test_add_object(
-<<<<<<< HEAD
     collection: weaviate.Collection, uuid: Optional[UUID], vector: Optional[Sequence]
-):
+) -> None:
     with collection.batch as batch:
-=======
-    client_sync_indexing: weaviate.WeaviateClient, uuid: Optional[UUID], vector: Optional[Sequence]
-) -> None:
-    with client_sync_indexing.batch as batch:
->>>>>>> 0586c3b9
         batch.add_object(
             properties={},
             uuid=uuid,
@@ -120,7 +102,7 @@
     collection: weaviate.Collection,
     from_uuid: UUID,
     to_uuid: UUID,
-):
+) -> None:
     """Test the `add_reference` method"""
 
     with collection.batch as batch:
@@ -143,72 +125,10 @@
     assert isinstance(obj.references["test"], _CrossReference)
 
 
-<<<<<<< HEAD
-def test_add_object_batch_with_tenant(mt_collection: weaviate.Collection):
+def test_add_object_batch_with_tenant(mt_collection: weaviate.Collection) -> None:
     mt_collection.tenants.create([Tenant(name="tenant" + str(i)) for i in range(5)])
     for i in range(5):
         with mt_collection.with_tenant("tenant" + str(i % 5)).batch as batch:
-=======
-def test_add_data_object_and_get_class_shards_readiness(
-    client_sync_indexing: weaviate.WeaviateClient,
-) -> None:
-    """Test the `add_data_object` method"""
-    client_sync_indexing.batch.add_object(
-        properties={},
-        collection="Test",
-    )
-    client_sync_indexing.batch.create_objects()
-    statuses = client_sync_indexing.batch._get_shards_readiness(Shard(collection="Test"))
-    assert len(statuses) == 1
-    assert statuses[0]
-
-
-def test_add_data_object_with_tenant_and_get_class_shards_readiness(
-    client_sync_indexing: weaviate.WeaviateClient,
-) -> None:
-    """Test the `add_data_object` method"""
-    client_sync_indexing.collections.delete_all()
-    test = client_sync_indexing.collections.create(
-        name="Test",
-        vectorizer_config=Configure.Vectorizer.none(),
-        multi_tenancy_config=Configure.multi_tenancy(enabled=True),
-    )
-    test.tenants.create([Tenant(name="tenant1"), Tenant(name="tenant2")])
-    client_sync_indexing.batch.add_object(
-        properties={},
-        collection="Test",
-        tenant="tenant1",
-    )
-    client_sync_indexing.batch.create_objects()
-    statuses = client_sync_indexing.batch._get_shards_readiness(
-        Shard(collection="Test", tenant="tenant1")
-    )
-    assert len(statuses) == 1
-    assert statuses[0]
-
-
-def test_add_object_batch_with_tenant(client_sync_indexing: weaviate.WeaviateClient) -> None:
-    # create two classes and add 5 tenants each
-    collections = ["BatchTestMultiTenant1", "BatchTestMultiTenant2"]
-    for name in collections:
-        client_sync_indexing.collections.create(
-            name=name,
-            properties=[
-                Property(name="tenantAsProp", data_type=DataType.TEXT),
-            ],
-            multi_tenancy_config=Configure.multi_tenancy(enabled=True),
-        )
-        client_sync_indexing.collections.get(name).tenants.create(
-            [Tenant(name="tenant" + str(i)) for i in range(5)]
-        )
-
-    nr_objects = 100
-    objects = []
-    with client_sync_indexing.batch as batch:
-        for i in range(nr_objects):
-            obj_uuid = uuid.uuid4()
-            objects.append((obj_uuid, collections[i % 2], "tenant" + str(i % 5)))
->>>>>>> 0586c3b9
             batch.add_object(
                 properties={"name": "tenant" + str(i % 5)},
             )
@@ -220,7 +140,7 @@
         assert obj.properties["name"] == "tenant1"
 
 
-def test_add_ref_batch_with_tenant(mt_collection: weaviate.Collection):
+def test_add_ref_batch_with_tenant(mt_collection: weaviate.Collection) -> None:
     mt_collection.tenants.create([Tenant(name="tenant" + str(i)) for i in range(5)])
 
     with mt_collection.with_tenant("tenant1").batch as batch:
@@ -239,7 +159,6 @@
             from_uuid=obj_uuid1,
             to=Reference.to_multi_target(obj_uuid0, target_collection="CollectionBatchTestMT"),
         )
-<<<<<<< HEAD
         batch.add_reference(
             from_property="test",
             from_uuid=obj_uuid0,
@@ -252,304 +171,4 @@
         obj_uuid0, return_references=FromReference(link_on="test")
     )
     assert ret_obj.properties["name"] == "one"
-    assert isinstance(ret_obj.references["test"], _Reference)
-=======
-        assert ret_obj is not None
-        assert ret_obj.properties["tenantAsProp"] == obj[1]
-        assert ret_obj.references["ref"].objects[0].uuid == objects_class0[i]
-
-    for name in reversed(collections):
-        client_sync_indexing.collections.delete(name)
-
-
-def test_add_thousand_data_objects(client_sync_indexing: weaviate.WeaviateClient) -> None:
-    """Test adding ten thousand data objects"""
-    nr_objects = 1000
-    client_sync_indexing.batch.configure(num_workers=4)
-    with client_sync_indexing.batch as batch:
-        for i in range(nr_objects):
-            batch.add_object(
-                collection="Test",
-                properties={"name": "test" + str(i)},
-            )
-    objs = (
-        client_sync_indexing.collections.get("Test").query.fetch_objects(limit=nr_objects).objects
-    )
-    assert len(objs) == nr_objects
-    client_sync_indexing.collections.delete("Test")
-
-
-def make_refs(uuids: List[UUID]) -> List[dict]:
-    refs = []
-    for from_ in uuids:
-        tos = uuids.copy()
-        tos.remove(from_)
-        for to in tos:
-            refs.append(
-                {
-                    "from_object_uuid": from_,
-                    "from_object_collection": "Test",
-                    "from_property_name": "test",
-                    "to_object_uuid": to,
-                    "to_object_collection": "Test",
-                }
-            )
-    return refs
-
-
-def test_add_one_hundred_objects_and_references_between_all(
-    client_sync_indexing: weaviate.WeaviateClient,
-) -> None:
-    """Test adding one hundred objects and references between all of them"""
-
-    nr_objects = 100
-    client_sync_indexing.batch.configure(num_workers=4)
-    uuids: List[UUID] = []
-    with client_sync_indexing.batch as batch:
-        for i in range(nr_objects):
-            uuid_ = batch.add_object(
-                collection="Test",
-                properties={"name": "test" + str(i)},
-            )
-            uuids.append(uuid_)
-        for ref in make_refs(uuids):
-            batch.add_reference(**ref)
-    objs = (
-        client_sync_indexing.collections.get("Test")
-        .query.fetch_objects(limit=nr_objects, return_references=FromReference(link_on="test"))
-        .objects
-    )
-    assert len(objs) == nr_objects
-    for obj in objs:
-        assert len(obj.references["test"].objects) == nr_objects - 1
-    client_sync_indexing.collections.delete("Test")
-
-
-def test_add_bad_prop(client_sync_indexing: weaviate.WeaviateClient) -> None:
-    """Test adding a data object with a bad property"""
-    with warnings.catch_warnings():
-        # Tests that no warning is emitted when the batch is not configured to retry failed objects
-        client_sync_indexing.batch.configure(retry_failed_objects=True)
-        with client_sync_indexing.batch as batch:
-            batch.add_object(
-                collection="Test",
-                properties={"bad": "test"},
-            )
-        assert len(client_sync_indexing.batch.failed_objects()) == 1
-
-    with pytest.warns(UserWarning):
-        # Tests that a warning is emitted when the batch is configured to retry failed objects
-        client_sync_indexing.batch.configure(retry_failed_objects=True)
-        with client_sync_indexing.batch as batch:
-            batch.add_object(
-                collection="Test",
-                properties={"bad": "test"},
-            )
-        assert len(client_sync_indexing.batch.failed_objects()) == 1
-
-
-def test_add_bad_ref(client_sync_indexing: weaviate.WeaviateClient) -> None:
-    """Test adding a reference with a bad property name"""
-    with warnings.catch_warnings():
-        # Tests that no warning is emitted when the batch is not configured to retry failed references
-        client_sync_indexing.batch.configure(retry_failed_references=True)
-        with client_sync_indexing.batch as batch:
-            batch.add_reference(
-                from_object_uuid=uuid.uuid4(),
-                from_object_collection="Test",
-                from_property_name="bad",
-                to_object_uuid=uuid.uuid4(),
-                to_object_collection="Test",
-            )
-        assert len(client_sync_indexing.batch.failed_references()) == 1
-
-    with pytest.warns(UserWarning):
-        # Tests that a warning is emitted when the batch is configured to retry failed references
-        client_sync_indexing.batch.configure(retry_failed_references=True)
-        with client_sync_indexing.batch as batch:
-            batch.add_reference(
-                from_object_uuid=uuid.uuid4(),
-                from_object_collection="Test",
-                from_property_name="bad",
-                to_object_uuid=uuid.uuid4(),
-                to_object_collection="Test",
-            )
-        assert len(client_sync_indexing.batch.failed_references()) == 1
-
-
-def test_manual_batching(client_sync_indexing: weaviate.WeaviateClient) -> None:
-    client_sync_indexing.batch.configure(dynamic=False, batch_size=None)
-    uuids: List[UUID] = []
-    for _ in range(10):
-        uuid_ = client_sync_indexing.batch.add_object(
-            collection="Test",
-            properties={"name": "test"},
-        )
-        uuids.append(uuid_)
-        if client_sync_indexing.batch.num_objects() == 5:
-            ret_objs = client_sync_indexing.batch.create_objects()
-            assert ret_objs.has_errors is False
-
-    for ref in make_refs(uuids):
-        client_sync_indexing.batch.add_reference(**ref)
-        if client_sync_indexing.batch.num_references() == 5:
-            ret_refs = client_sync_indexing.batch.create_references()
-            assert ret_refs.has_errors is False
-
-    objs = client_sync_indexing.collections.get("Test").query.fetch_objects().objects
-    assert len(objs) == 10
-
-
-def test_add_100_objects_with_async_indexing_and_wait(
-    client_async_indexing: weaviate.WeaviateClient,
-) -> None:
-    name = "BatchTestAsyncTenants"
-    client_async_indexing.collections.delete(name)
-    test = client_async_indexing.collections.create(
-        name=name,
-        vectorizer_config=Configure.Vectorizer.none(),
-        properties=[
-            Property(name="text", data_type=DataType.TEXT),
-        ],
-    )
-    nr_objects = 100
-    objs = [
-        {
-            "collection": name,
-            "properties": {"text": "text" + str(i)},
-            "vector": list(range(1000)),
-        }
-        for i in range(nr_objects)
-    ]
-    with client_async_indexing.batch as batch:
-        for obj in objs:
-            batch.add_object(**obj)  # type: ignore # hacky testing syntax
-    assert len(client_async_indexing.batch.failed_objects()) == 0
-    client_async_indexing.batch.wait_for_vector_indexing()
-    ret = test.aggregate.over_all(total_count=True)
-    assert ret.total_count == nr_objects
-
-    old_client = weaviate.Client("http://localhost:8090")
-    assert old_client.schema.get_class_shards(name)[0]["status"] == "READY"
-    assert old_client.schema.get_class_shards(name)[0]["vectorQueueSize"] == 0
-
-
-@pytest.mark.skip(
-    reason="This test flakes when the number is too low and brakes if too high due to gRPC message sizing. Needs to be fixed."
-)
-def test_add_100000_objects_with_async_indexing_and_dont_wait(
-    client_async_indexing: weaviate.WeaviateClient,
-) -> None:
-    name = "BatchTestAsyncTenants"
-    client_async_indexing.collections.delete(name)
-    test = client_async_indexing.collections.create(
-        name=name,
-        vectorizer_config=Configure.Vectorizer.none(),
-        properties=[
-            Property(name="text", data_type=DataType.TEXT),
-        ],
-    )
-    nr_objects = 100000
-    objs = [
-        {
-            "collection": name,
-            "properties": {"text": "text" + str(i)},
-            "vector": list(range(100)),
-        }
-        for i in range(nr_objects)
-    ]
-    with client_async_indexing.batch as batch:
-        for obj in objs:
-            batch.add_object(**obj)  # type: ignore # hacky testing syntax
-    assert len(client_async_indexing.batch.failed_objects()) == 0
-    ret = test.aggregate.over_all(total_count=True)
-    assert ret.total_count == nr_objects
-
-    old_client = weaviate.Client("http://localhost:8090")
-    assert old_client.schema.get_class_shards(name)[0]["status"] == "INDEXING"
-    assert old_client.schema.get_class_shards(name)[0]["vectorQueueSize"] > 0
-
-
-def test_add_100_tenant_objects_with_async_indexing_and_wait_for_all(
-    client_async_indexing: weaviate.WeaviateClient,
-) -> None:
-    name = "BatchTestAsyncTenants"
-    client_async_indexing.collections.delete(name)
-    test = client_async_indexing.collections.create(
-        name=name,
-        vectorizer_config=Configure.Vectorizer.none(),
-        multi_tenancy_config=Configure.multi_tenancy(enabled=True),
-        properties=[
-            Property(name="text", data_type=DataType.TEXT),
-        ],
-    )
-    tenants = [Tenant(name="tenant" + str(i)) for i in range(5)]
-    test.tenants.create(tenants)
-    nr_objects = 100
-    objs = [
-        {
-            "collection": name,
-            "properties": {"text": "text" + str(i)},
-            "vector": list(range(1000)),
-            "tenant": tenants[i % 5].name,
-        }
-        for i in range(nr_objects)
-    ]
-    with client_async_indexing.batch as batch:
-        for obj in objs:
-            batch.add_object(**obj)  # type: ignore # hacky testing syntax
-    assert len(client_async_indexing.batch.failed_objects()) == 0
-    client_async_indexing.batch.wait_for_vector_indexing()
-    for tenant in tenants:
-        ret = test.with_tenant(tenant.name).aggregate.over_all(total_count=True)
-        assert ret.total_count == nr_objects / len(tenants)
-    old_client = weaviate.Client("http://localhost:8090")
-    for shard in old_client.schema.get_class_shards(name):
-        assert shard["status"] == "READY"
-        assert shard["vectorQueueSize"] == 0
-
-
-def test_add_1000_tenant_objects_with_async_indexing_and_wait_for_only_one(
-    client_async_indexing: weaviate.WeaviateClient,
-) -> None:
-    name = "BatchTestAsyncTenants"
-    client_async_indexing.collections.delete(name)
-    test = client_async_indexing.collections.create(
-        name=name,
-        vectorizer_config=Configure.Vectorizer.none(),
-        multi_tenancy_config=Configure.multi_tenancy(enabled=True),
-        properties=[
-            Property(name="text", data_type=DataType.TEXT),
-        ],
-    )
-    tenants = [Tenant(name="tenant" + str(i)) for i in range(2)]
-    test.tenants.create(tenants)
-    nr_objects = 1000
-    objs = [
-        {
-            "collection": name,
-            "properties": {"text": "text" + str(i)},
-            "vector": list(range(1000)),
-            "tenant": tenants[0].name if i < 100 else tenants[1].name,
-        }
-        for i in range(nr_objects)
-    ]
-    with client_async_indexing.batch as batch:
-        for obj in objs:
-            batch.add_object(**obj)  # type: ignore # hacky testing syntax
-    assert len(client_async_indexing.batch.failed_objects()) == 0
-    client_async_indexing.batch.wait_for_vector_indexing(
-        shards=[Shard(collection=name, tenant="tenant0")]
-    )
-    for tenant in tenants:
-        ret = test.with_tenant(tenant.name).aggregate.over_all(total_count=True)
-        assert ret.total_count == 100 if tenant.name == tenants[0].name else 900
-    old_client = weaviate.Client("http://localhost:8090")
-    for shard in old_client.schema.get_class_shards(name):
-        if shard["name"] == "tenant0":
-            assert shard["status"] == "READY"
-            assert shard["vectorQueueSize"] == 0
-        else:
-            assert shard["status"] == "INDEXING"
-            assert shard["vectorQueueSize"] > 0
->>>>>>> 0586c3b9
+    assert isinstance(ret_obj.references["test"], _Reference)