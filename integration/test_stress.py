import datetime
<<<<<<< HEAD
import uuid
=======
import random
>>>>>>> 6b21b60e
from dataclasses import dataclass, field
from typing import List, Dict, Optional, Any

import pytest
import uuid

import weaviate

schema = {
    "classes": [
        {
            "class": "Paragraph",
            "properties": [
                {"dataType": ["text"], "name": "contents"},
                {"dataType": ["Paragraph"], "name": "hasParagraphs"},
                {"dataType": ["Author"], "name": "author"},
            ],
            "vectorizer": "none",
        },
        {
            "class": "Article",
            "properties": [
                {"dataType": ["string"], "name": "title"},
                {"dataType": ["Paragraph"], "name": "hasParagraphs"},
                {"dataType": ["date"], "name": "datePublished"},
                {"dataType": ["Author"], "name": "author"},
                {"dataType": ["string"], "name": "somestring"},
                {"dataType": ["int"], "name": "counter"},
            ],
            "vectorizer": "none",
        },
        {
            "class": "Author",
            "properties": [{"dataType": ["string"], "name": "name"}],
            "vectorizer": "none",
        },
    ]
}


@dataclass(frozen=True)
class Reference:
    to_class: str
    to_uuid: uuid.UUID


@dataclass
class DataObject:
    properties: Dict[str, Any]
    class_name: str
    uuid: uuid


@dataclass
class Author:
    name: str
    uuid: uuid = field(init=False)
    class_name: str = field(init=False)

    def to_data_object(self) -> DataObject:
        return DataObject({"name": self.name}, self.class_name, self.uuid)

    def __post_init__(self) -> None:
        self.uuid = uuid.uuid4()
        self.class_name = "Author"


@dataclass
class Paragraph:
    contents: str
    author: Reference
    hasParagraphs: Optional[Reference]
    uuid: uuid = field(init=False)
    class_name: str = field(init=False)

    def to_data_object(self) -> DataObject:
        return DataObject({"contents": self.contents}, self.class_name, self.uuid)

    def __post_init__(self) -> None:
        self.uuid = uuid.uuid4()
        self.class_name = "Paragraph"


@dataclass
class Article:
    title: str
    datePublished: str
    somestring: str
    counter: int
    author: Reference
    hasParagraphs: Reference
    uuid: uuid = field(init=False)
    class_name: str = field(init=False)

    def to_data_object(self) -> DataObject:
        return DataObject(
            {"title": self.title, "datePublished": self.datePublished}, self.class_name, self.uuid
        )

    def __post_init__(self) -> None:
        self.uuid = uuid.uuid4()
        self.class_name = "Article"


@pytest.mark.parametrize("dynamic", [False])
@pytest.mark.parametrize("batch_size", [50])
def test_stress(batch_size, dynamic):
    client = weaviate.Client("http://localhost:8080")
    client.schema.delete_all()
    client.schema.create(schema)
    client.batch.configure(batch_size=batch_size, dynamic=dynamic, num_workers=4)
    authors = create_authors(1000)
    paragraphs = create_paragraphs(1000, authors)
    articles = create_articles(1000, authors, paragraphs)

    add_authors(client, authors)
    add_paragraphs(client, paragraphs)
    add_articles(client, articles)

    client.batch.flush()
    __assert_add(client, authors, authors[0].class_name)
    __assert_add(client, paragraphs, paragraphs[0].class_name)
    __assert_add(client, articles, articles[0].class_name)

    # verify references
    for article in articles:
        article_weav = client.data_object.get_by_id(article.uuid, class_name=article.class_name)
        beacon_article = str(article_weav["properties"]["author"][0]["beacon"])
        assert beacon_article.split("/")[-1] == str(article.author.to_uuid)
        beacon_paragraph = str(article_weav["properties"]["hasParagraphs"][0]["beacon"])
        assert beacon_paragraph.split("/")[-1] == str(article.hasParagraphs.to_uuid)

    for paragraph in paragraphs:
        article_weav = client.data_object.get_by_id(paragraph.uuid, class_name=paragraph.class_name)
        beacon_article = str(article_weav["properties"]["author"][0]["beacon"])
        assert beacon_article.split("/")[-1] == str(paragraph.author.to_uuid)
        if paragraph.hasParagraphs is not None:
            beacon_paragraph = str(article_weav["properties"]["hasParagraphs"][0]["beacon"])
            assert beacon_paragraph.split("/")[-1] == str(paragraph.hasParagraphs.to_uuid)
        else:
            assert "hasParagraphs" not in article_weav["properties"]

    client.schema.delete_all()


@pytest.fixture(
    params=[(batch_size, workers) for workers in [1, 4, 10] for batch_size in [-1, 50, 100]],
    ids=[
        f"batch_size{batch_size}, workers {workers})"
        for workers in [1, 4, 10]
        for batch_size in [-1, 50, 100]
    ],
)
def client(request):
    local_client = weaviate.Client("http://localhost:8080")
    if request.param[0] > 0:
        local_client.batch.configure(
            batch_size=request.param[0], dynamic=False, num_workers=request.param[1]
        )
    else:
        local_client.batch.configure(batch_size=10, dynamic=True, num_workers=request.param[1])
    return local_client


def run_stress_test(client):
    client.schema.delete_all()
    client.schema.create(schema)

    authors = create_authors(20000)
    paragraphs = create_paragraphs(20000, authors)
    articles = create_articles(10000, authors, paragraphs)

    add_authors(client, authors)
    add_paragraphs(client, paragraphs)
    add_articles(client, articles)

    client.batch.flush()
    __assert_add(client, authors, authors[0].class_name)
    __assert_add(client, paragraphs, paragraphs[0].class_name)
    __assert_add(client, articles, articles[0].class_name)

    client.schema.delete_all()


@pytest.mark.profiling
def test_profile_stress(client):
    run_stress_test(client)


def test_benchmark_stress_test(benchmark, client):
    benchmark(test_profile_stress, client)


def add_authors(client: weaviate.Client, authors: List[Author]):
    for author in authors:
        data_object = author.to_data_object()
        client.batch.add_data_object(
            data_object.properties, data_object.class_name, data_object.uuid
        )


def add_paragraphs(client: weaviate.Client, paragraphs: List[Paragraph]):
    for paragraph in paragraphs:
        data_object = paragraph.to_data_object()
        client.batch.add_data_object(
            data_object.properties, data_object.class_name, data_object.uuid
        )
        client.batch.add_reference(
            str(paragraph.uuid),
            from_property_name="author",
            to_object_uuid=str(paragraph.author.to_uuid),
            from_object_class_name="Paragraph",
            to_object_class_name="Author",
        )
        if paragraph.hasParagraphs is not None:
            client.batch.add_reference(
                str(paragraph.uuid),
                from_property_name="hasParagraphs",
                to_object_uuid=str(paragraph.hasParagraphs.to_uuid),
                from_object_class_name="Paragraph",
                to_object_class_name="Paragraph",
            )


def add_articles(client: weaviate.Client, articles: List[Article]):
    for article in articles:
        data_object = article.to_data_object()
        client.batch.add_data_object(
            data_object.properties, data_object.class_name, data_object.uuid
        )
        client.batch.add_reference(
            str(article.uuid),
            from_property_name="author",
            to_object_uuid=str(article.author.to_uuid),
            from_object_class_name="Article",
            to_object_class_name="Author",
        )
        client.batch.add_reference(
            str(article.uuid),
            from_property_name="hasParagraphs",
            to_object_uuid=str(article.hasParagraphs.to_uuid),
            from_object_class_name="Article",
            to_object_class_name="Paragraph",
        )


def create_authors(num_authors: int) -> List[Author]:
    authors: List[Author] = [Author(f"{i}") for i in range(num_authors)]
    return authors


def create_paragraphs(num_paragraphs: int, authors: List[Author]) -> List[Paragraph]:
    paragraphs: List[Paragraph] = []
    for i in range(num_paragraphs):
        content: str = f"{i} {i} {i} {i}"

        paragraph_to_reference: Optional[Paragraph] = None
        if len(paragraphs) > 0 and i % 2 == 0:
            paragraph_to_reference: Paragraph = paragraphs[i % len(paragraphs)]
        author_to_reference: Author = authors[i % len(authors)]
        paragraphs.append(
            Paragraph(
                content,
                Reference("Author", author_to_reference.uuid),
                Reference("Paragraph", paragraph_to_reference.uuid)
                if paragraph_to_reference is not None
                else None,
            )
        )
    return paragraphs


def create_articles(
    num_articles: int, authors: List[Author], paragraphs: List[Paragraph]
) -> List[Article]:
    articles: List[Article] = []
    base_date: datetime.date = datetime.datetime(2023, 12, 9, 7, 1, 34)
    for i in range(num_articles):
        title: str = f"{i} {i} {i}"
        paragraph_to_reference: Paragraph = paragraphs[i % len(paragraphs)]
        author_to_reference: Author = authors[i % len(authors)]
        date_published: str = (base_date + datetime.timedelta(hours=i)).isoformat() + "Z"
        articles.append(
            Article(
                title,
                date_published,
                str(i),
                i,
                Reference("Author", author_to_reference.uuid),
                Reference("Paragraph", paragraph_to_reference.uuid),
            )
        )

    return articles


def __assert_add(client: weaviate.Client, objects: List[Any], class_name: str) -> None:
    result = client.query.aggregate(class_name).with_meta_count().do()
    assert len(objects) == result["data"]["Aggregate"][class_name][0]["meta"]["count"]<|MERGE_RESOLUTION|>--- conflicted
+++ resolved
@@ -1,9 +1,4 @@
 import datetime
-<<<<<<< HEAD
-import uuid
-=======
-import random
->>>>>>> 6b21b60e
 from dataclasses import dataclass, field
 from typing import List, Dict, Optional, Any
 
