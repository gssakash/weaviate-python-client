---
version: '3.4'
services:
  weaviate-auth-okta-cc:
    command:
      - --host
      - 0.0.0.0
      - --port
      - '8082'
      - --scheme
      - http
      - --write-timeout=600s
<<<<<<< HEAD
    image: semitechnologies/weaviate:preview-automatically-request-properties-that-are-needed-for-groupby-e98008c
=======
    image: semitechnologies/weaviate:preview-make-proto-naming-consistent-4b98dfa
>>>>>>> 5d96c70c
    ports:
      - 8082:8082
    restart: on-failure:0
    environment:
      PERSISTENCE_DATA_PATH: '/var/lib/weaviate'
      AUTHENTICATION_ANONYMOUS_ACCESS_ENABLED: 'false'
      AUTHENTICATION_OIDC_ENABLED: 'true'
      AUTHENTICATION_OIDC_CLIENT_ID: '0oa7e9ipdkVZRUcxo5d7'
      AUTHENTICATION_OIDC_ISSUER: 'https://dev-32300990.okta.com/oauth2/aus7e9kxbwYQB0eht5d7'
      AUTHENTICATION_OIDC_USERNAME_CLAIM: 'cid'
      AUTHENTICATION_OIDC_GROUPS_CLAIM: 'groups'
      AUTHORIZATION_ADMINLIST_ENABLED: 'true'
      AUTHORIZATION_ADMINLIST_USERS: '0oa7e9ipdkVZRUcxo5d7'
...<|MERGE_RESOLUTION|>--- conflicted
+++ resolved
@@ -10,11 +10,7 @@
       - --scheme
       - http
       - --write-timeout=600s
-<<<<<<< HEAD
-    image: semitechnologies/weaviate:preview-automatically-request-properties-that-are-needed-for-groupby-e98008c
-=======
     image: semitechnologies/weaviate:preview-make-proto-naming-consistent-4b98dfa
->>>>>>> 5d96c70c
     ports:
       - 8082:8082
     restart: on-failure:0
