---
version: '3.4'
services:
  weaviate-node-1:
<<<<<<< HEAD
    image: semitechnologies/weaviate:preview-introduce-custom-pb-properties-message-to-contain-type-aware-properties-within-search-result-a16955e
=======
    image: semitechnologies/weaviate:preview-introduce-custom-pb-properties-message-to-contain-type-aware-properties-within-search-result-7002ea3
>>>>>>> 19cb576c
    restart: on-failure:0
    ports:
      - "8087:8080"
      - "50058:50051"
    environment:
      CONTEXTIONARY_URL: contextionary:9999
      QUERY_DEFAULTS_LIMIT: 20
      AUTHENTICATION_ANONYMOUS_ACCESS_ENABLED: 'true'
      PERSISTENCE_DATA_PATH: "./weaviate-node-1"
      DEFAULT_VECTORIZER_MODULE: text2vec-contextionary
      ENABLE_MODULES: text2vec-contextionary
      CLUSTER_GOSSIP_BIND_PORT: "7110"
      CLUSTER_DATA_BIND_PORT: "7111"

  weaviate-node-2:
    init: true
    command:
      - --host
      - 0.0.0.0
      - --port
      - '8080'
      - --scheme
      - http
<<<<<<< HEAD
    image: semitechnologies/weaviate:preview-introduce-custom-pb-properties-message-to-contain-type-aware-properties-within-search-result-a16955e
=======
    image: semitechnologies/weaviate:preview-introduce-custom-pb-properties-message-to-contain-type-aware-properties-within-search-result-7002ea3
>>>>>>> 19cb576c
    ports:
      - 8088:8080
      - "50059:50051"
      - 6061:6060
    restart: on-failure:0
    environment:
      CONTEXTIONARY_URL: contextionary:9999
      LOG_LEVEL: 'debug'
      QUERY_DEFAULTS_LIMIT: 20
      AUTHENTICATION_ANONYMOUS_ACCESS_ENABLED: 'true'
      PERSISTENCE_DATA_PATH: './weaviate-node-2'
      DEFAULT_VECTORIZER_MODULE: text2vec-contextionary
      ENABLE_MODULES: text2vec-contextionary
      CLUSTER_HOSTNAME: 'node2'
      CLUSTER_GOSSIP_BIND_PORT: '7112'
      CLUSTER_DATA_BIND_PORT: '7113'
      CLUSTER_JOIN: 'weaviate-node-1:7110'
...<|MERGE_RESOLUTION|>--- conflicted
+++ resolved
@@ -2,11 +2,7 @@
 version: '3.4'
 services:
   weaviate-node-1:
-<<<<<<< HEAD
-    image: semitechnologies/weaviate:preview-introduce-custom-pb-properties-message-to-contain-type-aware-properties-within-search-result-a16955e
-=======
     image: semitechnologies/weaviate:preview-introduce-custom-pb-properties-message-to-contain-type-aware-properties-within-search-result-7002ea3
->>>>>>> 19cb576c
     restart: on-failure:0
     ports:
       - "8087:8080"
@@ -30,11 +26,7 @@
       - '8080'
       - --scheme
       - http
-<<<<<<< HEAD
-    image: semitechnologies/weaviate:preview-introduce-custom-pb-properties-message-to-contain-type-aware-properties-within-search-result-a16955e
-=======
     image: semitechnologies/weaviate:preview-introduce-custom-pb-properties-message-to-contain-type-aware-properties-within-search-result-7002ea3
->>>>>>> 19cb576c
     ports:
       - 8088:8080
       - "50059:50051"
