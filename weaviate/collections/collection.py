--- conflicted
+++ resolved
@@ -165,11 +165,7 @@
         if is_typeddict(return_properties):
             return_properties = cast(Type[TProperties], return_properties)
             return _ObjectIterator[TProperties](
-<<<<<<< HEAD
-                lambda limit, alpha: self.query.fetch_objects(  # type: ignore # shouldn't be needed but mypy complains
-=======
-                lambda limit, alpha, meta: self.query.fetch_objects(
->>>>>>> f829fadc
+                lambda limit, alpha: self.query.fetch_objects(
                     limit=limit,
                     after=alpha,
                     return_metadata=MetadataQuery._full(include_vector),
