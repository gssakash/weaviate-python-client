import datetime
import uuid as uuid_package
from typing import (
    Dict,
    Any,
    Optional,
    List,
    Tuple,
    Generic,
    Type,
    Union,
    cast,
)

from requests.exceptions import ConnectionError as RequestsConnectionError

from weaviate.collections.classes.batch import (
    _BatchObject,
    BatchObjectReturn,
    _BatchReference,
    BatchReferenceReturn,
    _BatchDeleteResult,
)
from weaviate.collections.classes.config import ConsistencyLevel
from weaviate.collections.classes.data import (
    DataObject,
    DataReference,
)
from weaviate.collections.classes.internal import (
    _Object,
    _metadata_from_dict,
    _Reference,
    WeaviateReference,
    WeaviateReferences,
)
from weaviate.collections.classes.orm import (
    Model,
)
from weaviate.collections.classes.types import Properties
from weaviate.collections.classes.filters import _Filters
from weaviate.collections.batch.grpc import _BatchGRPC, _validate_props
from weaviate.collections.batch.rest import _BatchREST
from weaviate.connect import Connection
from weaviate.exceptions import (
    UnexpectedStatusCodeException,
    ObjectAlreadyExistsException,
)
from weaviate.util import (
    _datetime_to_string,
    _decode_json_response_dict,
    get_vector,
    _datetime_from_weaviate_str,
)
from weaviate.types import BEACON, UUID


class _Data:
    def __init__(
        self,
        connection: Connection,
        name: str,
        consistency_level: Optional[ConsistencyLevel],
        tenant: Optional[str],
    ) -> None:
        self._connection = connection
        self.name = name
        self._consistency_level = consistency_level
        self._tenant = tenant
        self._batch_grpc = _BatchGRPC(connection, consistency_level)
        self._batch_rest = _BatchREST(connection, consistency_level)

    def _insert(self, weaviate_obj: Dict[str, Any], clean_props: bool) -> uuid_package.UUID:
        path = "/objects"
        _validate_props(weaviate_obj["properties"], clean_props=clean_props)

        params, weaviate_obj = self.__apply_context_to_params_and_object({}, weaviate_obj)
        try:
            response = self._connection.post(path=path, weaviate_object=weaviate_obj, params=params)
        except RequestsConnectionError as conn_err:
            raise RequestsConnectionError("Object was not added to Weaviate.") from conn_err
        if response.status_code == 200:
            return uuid_package.UUID(weaviate_obj["id"])

        try:
            response_json = _decode_json_response_dict(response, "insert object")
            assert response_json is not None
            if "already exists" in response_json["error"][0]["message"]:
                raise ObjectAlreadyExistsException(weaviate_obj["id"])
        except KeyError:
            pass
        raise UnexpectedStatusCodeException("Creating object", response)

    def delete_by_id(self, uuid: UUID) -> bool:
        """Delete an object from the collection based on its UUID.

        Arguments:
            `uuid`
                The UUID of the object to delete, REQUIRED.
        """
        path = f"/objects/{self.name}/{uuid}"

        try:
            response = self._connection.delete(path=path, params=self.__apply_context({}))
        except RequestsConnectionError as conn_err:
            raise RequestsConnectionError("Object could not be deleted.") from conn_err
        if response.status_code == 204:
            return True  # Successfully deleted
        elif response.status_code == 404:
            return False  # did not exist
        raise UnexpectedStatusCodeException("Delete object", response)

    def delete_many(
        self, where: _Filters, verbose: bool = False, dry_run: bool = False
    ) -> _BatchDeleteResult:
        """Delete multiple objects from the collection based on a filter.

        Arguments:
            `where`
                The filter to apply. This filter is the same that is used when performing queries and has the same syntax, REQUIRED.
            `verbose`
                Whether to return the deleted objects in the response.
            `dry_run`
                Whether to perform a dry run. If set to `True`, the objects will not be deleted, but the response will contain the objects that would have been deleted.

        Raises:
            `requests.ConnectionError`:
                If the network connection to Weaviate fails.
            `weaviate.UnexpectedStatusCodeException`:
                If Weaviate reports a non-OK status.
        """
        return self._batch_rest.delete(self.name, where, verbose, dry_run, self._tenant)

    def _replace(self, weaviate_obj: Dict[str, Any], uuid: UUID) -> None:
        path = f"/objects/{self.name}/{uuid}"
        params, weaviate_obj = self.__apply_context_to_params_and_object({}, weaviate_obj)

        weaviate_obj["id"] = str(uuid)  # must add ID to payload for PUT request

        try:
            response = self._connection.put(path=path, weaviate_object=weaviate_obj, params=params)
        except RequestsConnectionError as conn_err:
            raise RequestsConnectionError("Object was not replaced.") from conn_err
        if response.status_code == 200:
            return
        raise UnexpectedStatusCodeException("Replacing object", response)

    def _update(self, weaviate_obj: Dict[str, Any], uuid: UUID) -> None:
        path = f"/objects/{self.name}/{uuid}"
        params, weaviate_obj = self.__apply_context_to_params_and_object({}, weaviate_obj)

        try:
            response = self._connection.patch(
                path=path, weaviate_object=weaviate_obj, params=params
            )
        except RequestsConnectionError as conn_err:
            raise RequestsConnectionError("Object was not updated.") from conn_err
        if response.status_code == 204:
            return
        raise UnexpectedStatusCodeException("Update object", response)

    def _get_by_id(self, uuid: UUID, include_vector: bool) -> Optional[Dict[str, Any]]:
        path = f"/objects/{self.name}/{uuid}"
        params: Dict[str, Any] = {}
        if include_vector:
            params["include"] = "vector"
        return self._get_from_weaviate(params=self.__apply_context(params), path=path)

    def _get(self, limit: Optional[int], include_vector: bool) -> Optional[Dict[str, Any]]:
        path = "/objects"
        params: Dict[str, Any] = {"class": self.name}
        if limit is not None:
            params["limit"] = limit
        if include_vector:
            params["include"] = "vector"
        return self._get_from_weaviate(params=self.__apply_context(params), path=path)

    def _get_from_weaviate(self, params: Dict[str, Any], path: str) -> Optional[Dict[str, Any]]:
        try:
            response = self._connection.get(path=path, params=params)
        except RequestsConnectionError as conn_err:
            raise RequestsConnectionError("Could not get object/s.") from conn_err
        if response.status_code == 200:
            response_json = _decode_json_response_dict(response, "get")
            assert response_json is not None
            return response_json
        if response.status_code == 404:
            return None
        raise UnexpectedStatusCodeException("Get object/s", response)

    def _reference_add(self, from_uuid: UUID, from_property: str, ref: _Reference) -> None:
        params: Dict[str, str] = {}

        path = f"/objects/{self.name}/{from_uuid}/references/{from_property}"
        for beacon in ref._to_beacons():
            try:
                response = self._connection.post(
                    path=path,
                    weaviate_object=beacon,
                    params=self.__apply_context(params),
                )
            except RequestsConnectionError as conn_err:
                raise RequestsConnectionError("Reference was not added.") from conn_err
            if response.status_code != 200:
                raise UnexpectedStatusCodeException("Add property reference to object", response)

    def _reference_add_many(self, refs: List[DataReference]) -> BatchReferenceReturn:
        return self._batch_rest.references(
            [
                _BatchReference(
                    from_=f"{BEACON}{self.name}/{ref.from_uuid}/{ref.from_property}",
                    to=f"{BEACON}{ref.to_uuid}",
                    tenant=self._tenant,
                )
                for ref in refs
            ]
        )

    def _reference_delete(
        self, from_uuid: UUID, from_property: str, ref: WeaviateReference
    ) -> None:
        params: Dict[str, str] = {}

        path = f"/objects/{self.name}/{from_uuid}/references/{from_property}"
        for beacon in ref._to_beacons():
            try:
                response = self._connection.delete(
                    path=path,
                    weaviate_object=beacon,
                    params=self.__apply_context(params),
                )
            except RequestsConnectionError as conn_err:
                raise RequestsConnectionError("Reference was not added.") from conn_err
            if response.status_code != 204:
                raise UnexpectedStatusCodeException("Add property reference to object", response)

    def _reference_replace(
        self, from_uuid: UUID, from_property: str, ref: WeaviateReference
    ) -> None:
        params: Dict[str, str] = {}

        path = f"/objects/{self.name}/{from_uuid}/references/{from_property}"
        try:
            response = self._connection.put(
                path=path,
                weaviate_object=ref._to_beacons(),
                params=self.__apply_context(params),
            )
        except RequestsConnectionError as conn_err:
            raise RequestsConnectionError("Reference was not added.") from conn_err
        if response.status_code != 200:
            raise UnexpectedStatusCodeException("Add property reference to object", response)

    def __apply_context(self, params: Dict[str, Any]) -> Dict[str, Any]:
        if self._tenant is not None:
            params["tenant"] = self._tenant
        if self._consistency_level is not None:
            params["consistency_level"] = self._consistency_level
        return params

    def __apply_context_to_params_and_object(
        self, params: Dict[str, Any], obj: Dict[str, Any]
    ) -> Tuple[Dict[str, Any], Dict[str, Any]]:
        if self._tenant is not None:
            obj["tenant"] = self._tenant
        if self._consistency_level is not None:
            params["consistency_level"] = self._consistency_level
        return params, obj

    def _serialize(self, props: Properties, refs: Optional[WeaviateReferences]) -> Dict[str, Any]:
        out = {
            **({key: val._to_beacons() for key, val in refs.items()} if refs is not None else {}),
            **{key: self.__serialize_primitive(val) for key, val in props.items()},
        }
        print(out)
        return out

    def __serialize_primitive(self, value: Any) -> Any:
        if isinstance(value, uuid_package.UUID):
            return str(value)
        if isinstance(value, datetime.datetime):
            return _datetime_to_string(value)
        if isinstance(value, list):
            return [self.__serialize_primitive(val) for val in value]
        return value

    def _deserialize_primitive(self, value: Any, type_value: Optional[Any]) -> Any:
        if type_value is None:
            return value
        if type_value == uuid_package.UUID:
            return uuid_package.UUID(value)
        if type_value == datetime.datetime:
            return _datetime_from_weaviate_str(value)
        if isinstance(type_value, list):
            return [
                self._deserialize_primitive(val, type_value[idx]) for idx, val in enumerate(value)
            ]
        return value


class _DataCollection(Generic[Properties], _Data):
    def __init__(
        self,
        connection: Connection,
        name: str,
        consistency_level: Optional[ConsistencyLevel],
        tenant: Optional[str],
        type_: Optional[Type[Properties]] = None,
    ):
        super().__init__(connection, name, consistency_level, tenant)
        self.__type = type_

    # def with_data_model(self, data_model: Type[TProperties]) -> "_DataCollection[TProperties]":
    #     _check_data_model(data_model)
    #     return _DataCollection[TProperties](
    #         self._connection, self.name, self._consistency_level, self._tenant, data_model
    #     )

<<<<<<< HEAD
    def __deserialize_properties(self, data: Dict[str, Any]) -> Properties:
        hints = (
            get_type_hints(self.__type)
            if self.__type and not get_origin(self.__type) == dict
            else {}
        )
        return cast(
            Properties,
            {key: self._deserialize_primitive(val, hints.get(key)) for key, val in data.items()},
        )

    def _json_to_object(self, obj: Dict[str, Any]) -> _Object[Properties, dict]:
        props = self.__deserialize_properties(obj["properties"])
        uuid, vector, metadata = _metadata_from_dict(obj)
        return _Object[Properties, dict](
            metadata=None if metadata._is_empty() else metadata,
            properties=cast(Properties, props),
            references={},
            uuid=uuid,
            vector=vector,
        )

=======
>>>>>>> bc0755b9
    def insert(
        self,
        properties: Properties,
        uuid: Optional[UUID] = None,
        vector: Optional[List[float]] = None,
        references: Optional[WeaviateReferences] = None,
    ) -> uuid_package.UUID:
        """Insert a single object into the collection.

        Arguments:
            `properties`
                The properties of the object, REQUIRED.
            `uuid`
                The UUID of the object. If not provided, a random UUID will be generated.
            `vector`
                The vector of the object.
            `references`
                Any references to other objects in Weaviate.
        """
        weaviate_obj: Dict[str, Any] = {
            "class": self.name,
            "properties": self._serialize(properties, references),
            "id": str(uuid if uuid is not None else uuid_package.uuid4()),
        }

        if vector is not None:
            weaviate_obj["vector"] = get_vector(vector)

        return self._insert(weaviate_obj, False)

    def insert_many(
        self,
        objects: List[Union[Properties, DataObject[Properties]]],
    ) -> BatchObjectReturn:
        """Insert multiple objects into the collection.

        Arguments:
            `objects`
                The objects to insert. This can be either a list of `Properties` or `DataObject[Properties]`
                    If you didn't set `data_model` then `Properties` will be `Data[str, Any]` in which case you can insert simple dictionaries here.
                        If you want to insert vectors and UUIDs alongside your properties, you will have to use `DataObject` instead.

        Raises:
            `weaviate.exceptions.WeaviateQueryException`:
                If the network connection to Weaviate fails.
            `weaviate.exceptions.WeaviateInsertInvalidPropertyError`:
                If a property is invalid. I.e., has name `id` or `vector`, which are reserved.
            `weaviate.exceptions.WeaviateInsertManyAllFailedError`:
                If every object in the batch fails to be inserted. The exception message contains details about the failure.
        """
        return self._batch_grpc.objects(
            [
                _BatchObject(
                    collection=self.name,
                    vector=obj.vector,
                    uuid=obj.uuid,
                    properties=cast(dict, obj.properties),
                    tenant=self._tenant,
                )
                if isinstance(obj, DataObject)
                else _BatchObject(
                    collection=self.name,
                    vector=None,
                    uuid=None,
                    properties=cast(dict, obj),
                    tenant=None,
                )
                for obj in objects
            ]
        )

    def replace(
        self,
        properties: Properties,
        uuid: UUID,
        vector: Optional[List[float]] = None,
        references: Optional[WeaviateReferences] = None,
    ) -> None:
        """Replace an object in the collection.

        This is equivalent to a PUT operation.

        Arguments:
            `properties`
                The properties of the object, REQUIRED.
            `uuid`
                The UUID of the object, REQUIRED.
            `vector`
                The vector of the object.
            `references`
                Any references to other objects in Weaviate.

        Raises:
            `requests.ConnectionError`:
                If the network connection to Weaviate fails.
            `weaviate.UnexpectedStatusCodeException`:
                If Weaviate reports a non-OK status.
            `weaviate.exceptions.WeaviateInsertInvalidPropertyError`:
                If a property is invalid. I.e., has name `id` or `vector`, which are reserved.
        """
        weaviate_obj: Dict[str, Any] = {
            "class": self.name,
            "properties": self._serialize(properties, references),
        }
        if vector is not None:
            weaviate_obj["vector"] = vector

        self._replace(weaviate_obj, uuid=uuid)

    def update(
        self,
        properties: Properties,
        uuid: UUID,
        vector: Optional[List[float]] = None,
        references: Optional[WeaviateReferences] = None,
    ) -> None:
        """Update an object in the collection.

        This is equivalent to a PATCH operation.

        Arguments:
            `properties`
                The properties of the object, REQUIRED.
            `uuid`
                The UUID of the object, REQUIRED.
            `vector`
                The vector of the object.
            `references`
                Any references to other objects in Weaviate.
        """
        weaviate_obj: Dict[str, Any] = {
            "class": self.name,
            "properties": self._serialize(properties, references),
        }
        if vector is not None:
            weaviate_obj["vector"] = vector

        self._update(weaviate_obj, uuid=uuid)

    def reference_add(self, from_uuid: UUID, from_property: str, ref: WeaviateReference) -> None:
        """Create a reference between an object in this collection and any other object in Weaviate.

        Arguments:
            `from_uuid`
                The UUID of the object in this collection, REQUIRED.
            `from_property`
                The name of the property in the object in this collection, REQUIRED.
            `ref`
                The reference to add, REQUIRED. Use `Reference.to` to generate the correct type.

        Raises:
            `requests.ConnectionError`:
                If the network connection to Weaviate fails.
            `weaviate.UnexpectedStatusCodeException`:
                If Weaviate reports a non-OK status.
        """
        self._reference_add(
            from_uuid=from_uuid,
            from_property=from_property,
            ref=ref,
        )

    def reference_add_many(self, refs: List[DataReference]) -> BatchReferenceReturn:
        """Create multiple references on a property in batch between objects in this collection and any other object in Weaviate.

        Arguments:
            `refs`
                The references to add including the prop name, from UUID, and to UUID.

        Returns:
            `BatchReferenceReturn`
                A `BatchReferenceReturn` object containing the results of the batch operation.

        Raises:
            `requests.ConnectionError`:
                If the network connection to Weaviate fails.
            `weaviate.UnexpectedStatusCodeException
                If Weaviate reports a non-OK status.
        """
        return self._reference_add_many(refs)

    def reference_delete(self, from_uuid: UUID, from_property: str, ref: WeaviateReference) -> None:
        """Delete a reference from an object within the collection.

        Arguments:
            `from_uuid`
                The UUID of the object in this collection, REQUIRED.
            `from_property`
                The name of the property in the object in this collection from which the reference should be deleted, REQUIRED.
            `ref`
                The reference to delete, REQUIRED. Use `Reference.to` to generate the correct type.
        """
        self._reference_delete(from_uuid=from_uuid, from_property=from_property, ref=ref)

    def reference_replace(
        self, from_uuid: UUID, from_property: str, ref: WeaviateReference
    ) -> None:
        """Replace a reference of an object within the collection.

        Arguments:
            `from_uuid`
                The UUID of the object in this collection, REQUIRED.
            `from_property`
                The name of the property in the object in this collection from which the reference should be replaced, REQUIRED.
            `ref`
                The reference to replace, REQUIRED. Use `Reference.to` to generate the correct type.
        """
        self._reference_replace(from_uuid=from_uuid, from_property=from_property, ref=ref)


class _DataCollectionModel(Generic[Model], _Data):
    def __init__(
        self,
        connection: Connection,
        name: str,
        model: Type[Model],
        consistency_level: Optional[ConsistencyLevel],
        tenant: Optional[str],
    ):
        super().__init__(connection, name, consistency_level, tenant)
        self.__model = model

    def _json_to_object(self, obj: Dict[str, Any]) -> _Object[Model, dict]:
        for ref in self.__model.get_ref_fields(self.__model):
            if ref not in obj["properties"]:
                continue

            beacons = obj["properties"][ref]
            uuids = []
            for beacon in beacons:
                uri = beacon["beacon"]
                assert isinstance(uri, str)
                uuids.append(uri.split("/")[-1])

            obj["properties"][ref] = uuids

        # weaviate does not save none values, so we need to add them to pass model validation
        for prop in self.__model.get_non_default_fields(self.__model):
            if prop not in obj["properties"]:
                obj["properties"][prop] = None

        uuid, vector, metadata = _metadata_from_dict(obj)
        model_object = _Object[Model, dict](
            properties=self.__model.model_validate(
                {
                    **obj["properties"],
                    "uuid": uuid,
                    "vector": vector,
                }
            ),
            references={},
            metadata=metadata,
            uuid=uuid,
            vector=vector,
        )
        return model_object

    def insert(self, obj: Model) -> uuid_package.UUID:
        self.__model.model_validate(obj)
        weaviate_obj: Dict[str, Any] = {
            "class": self.name,
            "properties": self._serialize(obj.props_to_dict(), None),
            "id": str(obj.uuid),
        }
        if obj.vector is not None:
            weaviate_obj["vector"] = obj.vector

        self._insert(weaviate_obj, False)
        return uuid_package.UUID(str(obj.uuid))

    def insert_many(self, objects: List[Model]) -> BatchObjectReturn:
        for obj in objects:
            self.__model.model_validate(obj)

        data_objects = [
            _BatchObject(
                collection=self.name,
                properties=obj.props_to_dict(),
                tenant=self._tenant,
                uuid=obj.uuid,
                vector=obj.vector,
            )
            for obj in objects
        ]

        return self._batch_grpc.objects(data_objects)

    def replace(self, obj: Model, uuid: UUID) -> None:
        self.__model.model_validate(obj)

        weaviate_obj: Dict[str, Any] = {
            "class": self.name,
            "properties": self._serialize(obj.props_to_dict(), None),
        }
        if obj.vector is not None:
            weaviate_obj["vector"] = obj.vector

        self._replace(weaviate_obj, uuid)

    def update(self, obj: Model, uuid: UUID) -> None:
        self.__model.model_validate(obj)

        weaviate_obj: Dict[str, Any] = {
            "class": self.name,
            "properties": self._serialize(obj.props_to_dict(), None),
        }
        if obj.vector is not None:
            weaviate_obj["vector"] = obj.vector

        self._update(weaviate_obj, uuid)

    def get_by_id(self, uuid: UUID, include_vector: bool = False) -> Optional[_Object[Model, dict]]:
        ret = self._get_by_id(uuid=uuid, include_vector=include_vector)
        if ret is None:
            return None
        return self._json_to_object(ret)

    def get(
        self, limit: Optional[int] = None, include_vector: bool = False
    ) -> List[_Object[Model, dict]]:
        ret = self._get(limit=limit, include_vector=include_vector)
        if ret is None:
            return []

        return [self._json_to_object(obj) for obj in ret["objects"]]

    def reference_add(self, from_uuid: UUID, from_property: str, ref: _Reference) -> None:
        self._reference_add(from_uuid=from_uuid, from_property=from_property, ref=ref)

    def reference_delete(self, from_uuid: UUID, from_property: str, ref: _Reference) -> None:
        self._reference_delete(from_uuid=from_uuid, from_property=from_property, ref=ref)

    def reference_replace(self, from_uuid: UUID, from_property: str, ref: _Reference) -> None:
        self._reference_replace(from_uuid=from_uuid, from_property=from_property, ref=ref)

    def reference_add_many(self, refs: List[DataReference]) -> BatchReferenceReturn:
        return self._reference_add_many(refs)<|MERGE_RESOLUTION|>--- conflicted
+++ resolved
@@ -315,31 +315,6 @@
     #         self._connection, self.name, self._consistency_level, self._tenant, data_model
     #     )
 
-<<<<<<< HEAD
-    def __deserialize_properties(self, data: Dict[str, Any]) -> Properties:
-        hints = (
-            get_type_hints(self.__type)
-            if self.__type and not get_origin(self.__type) == dict
-            else {}
-        )
-        return cast(
-            Properties,
-            {key: self._deserialize_primitive(val, hints.get(key)) for key, val in data.items()},
-        )
-
-    def _json_to_object(self, obj: Dict[str, Any]) -> _Object[Properties, dict]:
-        props = self.__deserialize_properties(obj["properties"])
-        uuid, vector, metadata = _metadata_from_dict(obj)
-        return _Object[Properties, dict](
-            metadata=None if metadata._is_empty() else metadata,
-            properties=cast(Properties, props),
-            references={},
-            uuid=uuid,
-            vector=vector,
-        )
-
-=======
->>>>>>> bc0755b9
     def insert(
         self,
         properties: Properties,
