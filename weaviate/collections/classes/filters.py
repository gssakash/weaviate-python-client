import uuid as uuid_lib

from datetime import datetime
from enum import Enum
from typing import List, Optional, Union
from typing_extensions import TypeAlias
from pydantic import Field
from weaviate.collections.classes.types import GeoCoordinate


from weaviate.collections.classes.types import _WeaviateInput
from weaviate.types import UUID
from weaviate.proto.v1 import base_pb2
from weaviate.util import get_valid_uuid
from weaviate.warnings import _Warnings


class _Operator(str, Enum):
    EQUAL = "Equal"
    NOT_EQUAL = "NotEqual"
    LESS_THAN = "LessThan"
    LESS_THAN_EQUAL = "LessThanEqual"
    GREATER_THAN = "GreaterThan"
    GREATER_THAN_EQUAL = "GreaterThanEqual"
    LIKE = "Like"
    IS_NULL = "IsNull"
    CONTAINS_ANY = "ContainsAny"
    CONTAINS_ALL = "ContainsAll"
    WITHIN_GEO_RANGE = "WithinGeoRange"
    AND = "And"
    OR = "Or"

    def _to_grpc(self) -> base_pb2.Filters.Operator:
        if self == _Operator.EQUAL:
            return base_pb2.Filters.OPERATOR_EQUAL
        elif self == _Operator.NOT_EQUAL:
            return base_pb2.Filters.OPERATOR_NOT_EQUAL
        elif self == _Operator.LESS_THAN:
            return base_pb2.Filters.OPERATOR_LESS_THAN
        elif self == _Operator.LESS_THAN_EQUAL:
            return base_pb2.Filters.OPERATOR_LESS_THAN_EQUAL
        elif self == _Operator.GREATER_THAN:
            return base_pb2.Filters.OPERATOR_GREATER_THAN
        elif self == _Operator.GREATER_THAN_EQUAL:
            return base_pb2.Filters.OPERATOR_GREATER_THAN_EQUAL
        elif self == _Operator.LIKE:
            return base_pb2.Filters.OPERATOR_LIKE
        elif self == _Operator.IS_NULL:
            return base_pb2.Filters.OPERATOR_IS_NULL
        elif self == _Operator.CONTAINS_ANY:
            return base_pb2.Filters.OPERATOR_CONTAINS_ANY
        elif self == _Operator.CONTAINS_ALL:
            return base_pb2.Filters.OPERATOR_CONTAINS_ALL
        elif self == _Operator.WITHIN_GEO_RANGE:
            return base_pb2.Filters.OPERATOR_WITHIN_GEO_RANGE
        elif self == _Operator.AND:
            return base_pb2.Filters.OPERATOR_AND
        elif self == _Operator.OR:
            return base_pb2.Filters.OPERATOR_OR
        else:
            raise ValueError(f"Unknown operator {self}")


class _Filters:
    def __and__(self, other: "_Filters") -> "_FilterAnd":
        return _FilterAnd(self, other)

    def __or__(self, other: "_Filters") -> "_FilterOr":
        return _FilterOr(self, other)


class _FilterAnd(_Filters):
    def __init__(self, *args: _Filters):
        self.filters: List[_Filters] = list(args)

    # replace with the following once 3.11 is the minimum version
    #     Operator: weaviate_pb2.Filters.OperatorType = weaviate_pb2.Filters.OperatorAnd
    @property
    def operator(self) -> _Operator:
        return _Operator.AND


class _FilterOr(_Filters):
    def __init__(self, *args: _Filters):
        self.filters: List[_Filters] = list(args)

    # replace with the following once 3.11 is the minimum version
    #     Operator: weaviate_pb2.Filters.OperatorType = weaviate_pb2.Filters.OperatorOr
    @property
    def operator(self) -> _Operator:
        return _Operator.OR


class _GeoCoordinateFilter(GeoCoordinate):
    distance: float


FilterValuesList = Union[
    List[str], List[bool], List[int], List[float], List[datetime], List[uuid_lib.UUID]
]
FilterValues = Union[
    int, float, str, bool, datetime, UUID, _GeoCoordinateFilter, None, FilterValuesList
]


class _FilterValue(_Filters, _WeaviateInput):
    path: Union[str, List[str]]
    value: FilterValues
    operator: _Operator


class _FilterOld:
    """Define a filter based on a property to be used when querying and deleting from a collection.

    Use the `__init__` method to define the path to the property to be filtered on and then
    use the methods of this class to define the condition to filter on.

    To combine multiple filters, you can use `&` or `|` operators for each `AND` or `OR` operations, e.g.,
        `Filter("name").equal("John") & Filter("age").greater_than(18)`

    See [the docs](https://weaviate.io/developers/weaviate/search/filters) for more details!
    """

    def __init__(self, path: Union[str, List[str]], length: bool = False):
        """Initialise the filter.

        Arguments:
            `path`
                The path to the property to be filtered on.
                    This can be a single string in the case of a top-level property or a list of strings in the case of a nested cross-ref property.
            `length`
                If `True`, the length of the property will be used in the filter. Defaults to `False`.
                    This is only valid for properties of type `string` or `text`. The inverted index must also be configured to index the property length.
        """
        _Warnings.old_filter_by_property()
        if isinstance(path, str):
            path = [path]
        if length:
            path[-1] = "len(" + path[-1] + ")"
        self.__internal_path = path

    def is_none(self, val: bool) -> _FilterValue:
        """Filter on whether the property is `None`."""
        return _FilterValue(path=self.__internal_path, value=val, operator=_Operator.IS_NULL)

    def contains_any(self, val: FilterValuesList) -> _FilterValue:
        """Filter on whether the property contains any of the given values."""
        return _FilterValue(
            path=self.__internal_path,
            value=val,
            operator=_Operator.CONTAINS_ANY,
        )

    def contains_all(self, val: FilterValuesList) -> _FilterValue:
        """Filter on whether the property contains all of the given values."""
        return _FilterValue(
            path=self.__internal_path,
            value=val,
            operator=_Operator.CONTAINS_ALL,
        )

    def equal(self, val: FilterValues) -> _FilterValue:
        """Filter on whether the property is equal to the given value."""
        return _FilterValue(path=self.__internal_path, value=val, operator=_Operator.EQUAL)

    def not_equal(self, val: FilterValues) -> _FilterValue:
        """Filter on whether the property is not equal to the given value."""
        return _FilterValue(path=self.__internal_path, value=val, operator=_Operator.NOT_EQUAL)

    def less_than(self, val: FilterValues) -> _FilterValue:
        """Filter on whether the property is less than the given value."""
        return _FilterValue(path=self.__internal_path, value=val, operator=_Operator.LESS_THAN)

    def less_or_equal(self, val: FilterValues) -> _FilterValue:
        """Filter on whether the property is less than or equal to the given value."""
        return _FilterValue(
            path=self.__internal_path,
            value=val,
            operator=_Operator.LESS_THAN_EQUAL,
        )

    def greater_than(self, val: FilterValues) -> _FilterValue:
        """Filter on whether the property is greater than the given value."""
        return _FilterValue(
            path=self.__internal_path,
            value=val,
            operator=_Operator.GREATER_THAN,
        )

    def greater_or_equal(self, val: FilterValues) -> _FilterValue:
        """Filter on whether the property is greater than or equal to the given value."""
        return _FilterValue(
            path=self.__internal_path,
            value=val,
            operator=_Operator.GREATER_THAN_EQUAL,
        )

    def like(self, val: str) -> _FilterValue:
        """Filter on whether the property is like the given value.

        This filter can make use of `*` and `?` as wildcards. See [the docs](https://weaviate.io/developers/weaviate/search/filters#by-partial-matches-text) for more details.
        """
        return _FilterValue(path=self.__internal_path, value=val, operator=_Operator.LIKE)

    def within_geo_range(self, coordinate: GeoCoordinate, distance: float) -> _FilterValue:
        """Filter on whether the property is within a given range of a geo-coordinate.

        See [the docs](https://weaviate.io/developers/weaviate/search/filters#by-geolocation) for more details.
        """
        return _FilterValue(
            path=self.__internal_path,
            value=_GeoCoordinateFilter(
                latitude=coordinate.latitude, longitude=coordinate.longitude, distance=distance
            ),
            operator=_Operator.WITHIN_GEO_RANGE,
        )


class _FilterId:
    @staticmethod
    def contains_any(
        uuids: List[UUID], on_reference_path: Optional[List[str]] = None
    ) -> _FilterValue:
        """Filter for objects that has one of the given ID."""
        _Warnings.old_filter_by_metadata()
        return _FilterValue(
            path=_FilterId._prepare_path(path=on_reference_path),
            value=[get_valid_uuid(val) for val in uuids],
            operator=_Operator.CONTAINS_ANY,
        )

    @staticmethod
    def equal(uuid: UUID, on_reference_path: Optional[List[str]] = None) -> _FilterValue:
        """Filter for object that has the given ID."""
        _Warnings.old_filter_by_metadata()
        return _FilterValue(
            path=_FilterId._prepare_path(path=on_reference_path),
            value=get_valid_uuid(uuid),
            operator=_Operator.EQUAL,
        )

    @staticmethod
    def not_equal(uuid: UUID, on_reference_path: Optional[List[str]] = None) -> _FilterValue:
        """Filter our object that has the given ID."""
        _Warnings.old_filter_by_metadata()
        return _FilterValue(
            path=_FilterId._prepare_path(path=on_reference_path),
            value=get_valid_uuid(uuid),
            operator=_Operator.NOT_EQUAL,
        )

    @staticmethod
    def _prepare_path(path: Optional[List[str]]) -> List[str]:
        return path or [] + ["_id"]


class _FilterTime:
    @staticmethod
    def contains_any(dates: List[datetime], on_reference_path: List[str]) -> _FilterValue:
        _Warnings.old_filter_by_metadata()
        return _FilterValue(
            path=on_reference_path,
            value=dates,
            operator=_Operator.CONTAINS_ANY,
        )

    @staticmethod
    def equal(date: datetime, on_reference_path: List[str]) -> _FilterValue:
        _Warnings.old_filter_by_metadata()
        return _FilterValue(
            path=on_reference_path,
            value=date,
            operator=_Operator.EQUAL,
        )

    @staticmethod
    def not_equal(date: datetime, on_reference_path: List[str]) -> _FilterValue:
        _Warnings.old_filter_by_metadata()
        return _FilterValue(
            path=on_reference_path,
            value=date,
            operator=_Operator.NOT_EQUAL,
        )

    @staticmethod
    def less_than(date: datetime, on_reference_path: List[str]) -> _FilterValue:
        _Warnings.old_filter_by_metadata()
        return _FilterValue(
            path=on_reference_path,
            value=date,
            operator=_Operator.LESS_THAN,
        )

    @staticmethod
    def less_or_equal(date: datetime, on_reference_path: List[str]) -> _FilterValue:
        _Warnings.old_filter_by_metadata()
        return _FilterValue(
            path=on_reference_path,
            value=date,
            operator=_Operator.LESS_THAN_EQUAL,
        )

    @staticmethod
    def greater_than(date: datetime, on_reference_path: List[str]) -> _FilterValue:
        _Warnings.old_filter_by_metadata()
        return _FilterValue(
            path=on_reference_path,
            value=date,
            operator=_Operator.GREATER_THAN,
        )

    @staticmethod
    def greater_or_equal(date: datetime, on_reference_path: List[str]) -> _FilterValue:
        _Warnings.old_filter_by_metadata()
        return _FilterValue(
            path=on_reference_path,
            value=date,
            operator=_Operator.GREATER_THAN_EQUAL,
        )


class _FilterCreationTime(_FilterTime):
    @staticmethod
    def contains_any(
        dates: List[datetime], on_reference_path: Optional[List[str]] = None
    ) -> _FilterValue:
        """Filter for objects that have been created at the given time.

        Arguments:
            `dates`
                List of dates to filter on.
            `on_reference_path`
                If the filter is on a cross-ref property, the path to the property to be filtered on, example: on_reference_path=["ref_property", "target_collection"].
        """
        return _FilterTime.contains_any(dates, _FilterCreationTime._prepare_path(on_reference_path))

    @staticmethod
    def equal(date: datetime, on_reference_path: Optional[List[str]] = None) -> _FilterValue:
        """Filter on whether the creation time is equal to the given time.

        Arguments:
            `date`
                date to filter on.
            `on_reference_path`
                If the filter is on a cross-ref property, the path to the property to be filtered on, example: on_reference_path=["ref_property", "target_collection"].
        """
        return _FilterTime.equal(date, _FilterCreationTime._prepare_path(on_reference_path))

    @staticmethod
    def not_equal(date: datetime, on_reference_path: Optional[List[str]] = None) -> _FilterValue:
        """Filter on whether the creation time is not equal to the given time.

        Arguments:
            `date`
                date to filter on.
            `on_reference_path`
                If the filter is on a cross-ref property, the path to the property to be filtered on, example: on_reference_path=["ref_property", "target_collection"].
        """
        return _FilterTime.not_equal(date, _FilterCreationTime._prepare_path(on_reference_path))

    @staticmethod
    def less_than(date: datetime, on_reference_path: Optional[List[str]] = None) -> _FilterValue:
        """Filter on whether the creation time is less than the given time.

        Arguments:
            `date`
                date to filter on.
            `on_reference_path`
                If the filter is on a cross-ref property, the path to the property to be filtered on, example: on_reference_path=["ref_property", "target_collection"].
        """
        return _FilterTime.less_than(date, _FilterCreationTime._prepare_path(on_reference_path))

    @staticmethod
    def less_or_equal(
        date: datetime, on_reference_path: Optional[List[str]] = None
    ) -> _FilterValue:
        """Filter on whether the creation time is less than or equal to the given time.

        Arguments:
            `date`
                date to filter on.
            `on_reference_path`
                If the filter is on a cross-ref property, the path to the property to be filtered on, example: on_reference_path=["ref_property", "target_collection"].
        """
        return _FilterTime.less_or_equal(date, _FilterCreationTime._prepare_path(on_reference_path))

    @staticmethod
    def greater_than(date: datetime, on_reference_path: Optional[List[str]] = None) -> _FilterValue:
        """Filter on whether the creation time is greater than the given time.

        Arguments:
            `date`
                date to filter on.
            `on_reference_path`
                If the filter is on a cross-ref property, the path to the property to be filtered on, example: on_reference_path=["ref_property", "target_collection"].
        """
        return _FilterTime.greater_than(date, _FilterCreationTime._prepare_path(on_reference_path))

    @staticmethod
    def greater_or_equal(
        date: datetime, on_reference_path: Optional[List[str]] = None
    ) -> _FilterValue:
        """Filter on whether the creation time is greater than or equal to the given time.

        Arguments:
            `date`
                date to filter on.
            `on_reference_path`
                If the filter is on a cross-ref property, the path to the property to be filtered on, example: on_reference_path=["ref_property", "target_collection"].
        """
        return _FilterTime.greater_or_equal(
            date, _FilterCreationTime._prepare_path(on_reference_path)
        )

    @staticmethod
    def _prepare_path(path: Optional[List[str]]) -> List[str]:
        return path or [] + ["_creationTimeUnix"]


class _FilterUpdateTime:
    @staticmethod
    def contains_any(
        dates: List[datetime], on_reference_path: Optional[List[str]] = None
    ) -> _FilterValue:
        """Filter for objects that have been last update at the given time.

        Arguments:
            `dates`
                List of dates to filter on.
            `on_reference_path`
                If the filter is on a cross-ref property, the path to the property to be filtered on, example: on_reference_path=["ref_property", "target_collection"].
        """
        return _FilterTime.contains_any(dates, _FilterUpdateTime._prepare_path(on_reference_path))

    @staticmethod
    def equal(date: datetime, on_reference_path: Optional[List[str]] = None) -> _FilterValue:
        """Filter on whether the last update time is equal to the given time.

        Arguments:
            `date`
                date to filter on.
            `on_reference_path`
                If the filter is on a cross-ref property, the path to the property to be filtered on, example: on_reference_path=["ref_property", "target_collection"].
        """
        return _FilterTime.equal(date, _FilterUpdateTime._prepare_path(on_reference_path))

    @staticmethod
    def not_equal(date: datetime, on_reference_path: Optional[List[str]] = None) -> _FilterValue:
        """Filter on whether the last update time is not equal to the given time.

        Arguments:
            `date`
                date to filter on.
            `on_reference_path`
                If the filter is on a cross-ref property, the path to the property to be filtered on, example: on_reference_path=["ref_property", "target_collection"].
        """
        return _FilterTime.not_equal(date, _FilterUpdateTime._prepare_path(on_reference_path))

    @staticmethod
    def less_than(date: datetime, on_reference_path: Optional[List[str]] = None) -> _FilterValue:
        """Filter on whether the last update time is less than the given time.

        Arguments:
            `date`
                date to filter on.
            `on_reference_path`
                If the filter is on a cross-ref property, the path to the property to be filtered on, example: on_reference_path=["ref_property", "target_collection"].
        """
        return _FilterTime.less_than(date, _FilterUpdateTime._prepare_path(on_reference_path))

    @staticmethod
    def less_or_equal(
        date: datetime, on_reference_path: Optional[List[str]] = None
    ) -> _FilterValue:
        """Filter on whether the last update time is less than or equal to the given time.

        Arguments:
            `date`
                date to filter on.
            `on_reference_path`
                If the filter is on a cross-ref property, the path to the property to be filtered on, example: on_reference_path=["ref_property", "target_collection"].
        """
        return _FilterTime.less_or_equal(date, _FilterUpdateTime._prepare_path(on_reference_path))

    @staticmethod
    def greater_than(date: datetime, on_reference_path: Optional[List[str]] = None) -> _FilterValue:
        """Filter on whether the last update time is greater than the given time.

        Arguments:
            `date`
                date to filter on.
            `on_reference_path`
                If the filter is on a cross-ref property, the path to the property to be filtered on, example: on_reference_path=["ref_property", "target_collection"].
        """
        return _FilterTime.greater_than(date, _FilterUpdateTime._prepare_path(on_reference_path))

    @staticmethod
    def greater_or_equal(
        date: datetime, on_reference_path: Optional[List[str]] = None
    ) -> _FilterValue:
        """Filter on whether the last update time is greater than or equal to the given time.

        Arguments:
            `date`
                date to filter on.
            `on_reference_path`
                If the filter is on a cross-ref property, the path to the property to be filtered on, example: on_reference_path=["ref_property", "target_collection"].
        """
        return _FilterTime.greater_or_equal(
            date, _FilterUpdateTime._prepare_path(on_reference_path)
        )

    @staticmethod
    def _prepare_path(path: Optional[List[str]]) -> List[str]:
        return path or [] + ["_lastUpdateTimeUnix"]


class FilterMetadata:
    """Define a filter based on a ID, Creation- or LastUpdateTime  to be used when querying a collection.

    To combine multiple filters, you can use `&` or `|` operators for each `AND` or `OR` operations, e.g.,
        `FilterMetadata.FilterById.equal(UUID) & Filter("age").greater_than(18)`

    See [the docs](https://weaviate.io/developers/weaviate/search/filters) for more details!
    """

    ById = _FilterId
    ByCreationTime = _FilterCreationTime
    ByUpdateTime = _FilterUpdateTime


class _SingleTargetRef(_WeaviateInput):
    link_on: str
    target: Optional["_FilterTargets"] = Field(exclude=True, default=None)


class _MultiTargetRef(_WeaviateInput):
    target_collection: str
    link_on: str
    target: Optional["_FilterTargets"] = Field(exclude=True, default=None)


_TargetRefs = Union[_SingleTargetRef, _MultiTargetRef]
_FilterTargets = Union[_SingleTargetRef, _MultiTargetRef, str, None]


class _FilterValue2(_Filters, _WeaviateInput):
    value: FilterValues
    operator: _Operator
    target: _FilterTargets


class _FilterBase:
    _target: Optional[_TargetRefs] = None
    _property: Optional[str]

    def _target_path(self) -> _FilterTargets:
        if self._target is None:
            return self._property

        # get last element in chain
        target = self._target
        while target.target is not None:
            assert isinstance(target.target, _MultiTargetRef) or isinstance(
                target.target, _SingleTargetRef
            )
            target = target.target

        target.target = self._property
        return self._target


class _FilterByProperty(_FilterBase):
    def __init__(self, prop: str, length: bool, target: Optional[_TargetRefs] = None) -> None:
        self._target = target
        if length:
            prop = "len(" + prop + ")"

        self._property = prop

    def is_none(self, val: bool) -> _FilterValue2:
        """Filter on whether the property is `None`."""
        return _FilterValue2(
            target=self._target_path(),
            value=val,
            operator=_Operator.IS_NULL,
        )

    def contains_any(self, val: FilterValuesList) -> _FilterValue2:
        """Filter on whether the property contains any of the given values."""
        return _FilterValue2(
            target=self._target_path(),
            value=val,
            operator=_Operator.CONTAINS_ANY,
        )

    def contains_all(self, val: FilterValuesList) -> _FilterValue2:
        """Filter on whether the property contains all of the given values."""
        return _FilterValue2(
            target=self._target_path(),
            value=val,
            operator=_Operator.CONTAINS_ALL,
        )

    def equal(self, val: FilterValues) -> _FilterValue2:
        """Filter on whether the property is equal to the given value."""
        return _FilterValue2(target=self._target_path(), value=val, operator=_Operator.EQUAL)

    def not_equal(self, val: FilterValues) -> _FilterValue2:
        """Filter on whether the property is not equal to the given value."""
        return _FilterValue2(target=self._target_path(), value=val, operator=_Operator.NOT_EQUAL)

    def less_than(self, val: FilterValues) -> _FilterValue2:
        """Filter on whether the property is less than the given value."""
        return _FilterValue2(target=self._target_path(), value=val, operator=_Operator.LESS_THAN)

    def less_or_equal(self, val: FilterValues) -> _FilterValue2:
        """Filter on whether the property is less than or equal to the given value."""
        return _FilterValue2(
            target=self._target_path(),
            value=val,
            operator=_Operator.LESS_THAN_EQUAL,
        )

    def greater_than(self, val: FilterValues) -> _FilterValue2:
        """Filter on whether the property is greater than the given value."""
        return _FilterValue2(
            target=self._target_path(),
            value=val,
            operator=_Operator.GREATER_THAN,
        )

    def greater_or_equal(self, val: FilterValues) -> _FilterValue2:
        """Filter on whether the property is greater than or equal to the given value."""
        return _FilterValue2(
            target=self._target_path(),
            value=val,
            operator=_Operator.GREATER_THAN_EQUAL,
        )

    def like(self, val: str) -> _FilterValue2:
        """Filter on whether the property is like the given value.

        This filter can make use of `*` and `?` as wildcards. See [the docs](https://weaviate.io/developers/weaviate/search/filters#by-partial-matches-text) for more details.
        """
        return _FilterValue2(target=self._target_path(), value=val, operator=_Operator.LIKE)

    def within_geo_range(self, coordinate: GeoCoordinate, distance: float) -> _FilterValue2:
        """Filter on whether the property is within a given range of a geo-coordinate.

        See [the docs](https://weaviate.io/developers/weaviate/search/filters#by-geolocation) for more details.
        """
        return _FilterValue2(
            target=self._target_path(),
            value=_GeoCoordinateFilter(
                latitude=coordinate.latitude, longitude=coordinate.longitude, distance=distance
            ),
            operator=_Operator.WITHIN_GEO_RANGE,
        )


class _FilterByTime(_FilterBase):
    def contains_any(self, dates: List[datetime]) -> _FilterValue2:
        """Filter for objects with the given time.

        Arguments:
            `dates`
                List of dates to filter on.
            `on_reference_path`
                If the filter is on a cross-ref property, the path to the property to be filtered on, example: on_reference_path=["ref_property", "target_collection"].
        """
        return _FilterValue2(
            target=self._target_path(),
            value=dates,
            operator=_Operator.CONTAINS_ANY,
        )

    def equal(self, date: datetime) -> _FilterValue2:
        """Filter on whether the creation time is equal to the given time.

        Arguments:
            `date`
                date to filter on.
            `on_reference_path`
                If the filter is on a cross-ref property, the path to the property to be filtered on, example: on_reference_path=["ref_property", "target_collection"].
        """
        return _FilterValue2(
            target=self._target_path(),
            value=date,
            operator=_Operator.EQUAL,
        )

    def not_equal(self, date: datetime) -> _FilterValue2:
        """Filter on whether the creation time is not equal to the given time.

        Arguments:
            `date`
                date to filter on.
            `on_reference_path`
                If the filter is on a cross-ref property, the path to the property to be filtered on, example: on_reference_path=["ref_property", "target_collection"].
        """
        return _FilterValue2(
            target=self._target_path(),
            value=date,
            operator=_Operator.NOT_EQUAL,
        )

    def less_than(self, date: datetime) -> _FilterValue2:
        """Filter on whether the creation time is less than the given time.

        Arguments:
            `date`
                date to filter on.
            `on_reference_path`
                If the filter is on a cross-ref property, the path to the property to be filtered on, example: on_reference_path=["ref_property", "target_collection"].
        """
        return _FilterValue2(
            target=self._target_path(),
            value=date,
            operator=_Operator.LESS_THAN,
        )

    def less_or_equal(self, date: datetime) -> _FilterValue2:
        """Filter on whether the creation time is less than or equal to the given time.

        Arguments:
            `date`
                date to filter on.
            `on_reference_path`
                If the filter is on a cross-ref property, the path to the property to be filtered on, example: on_reference_path=["ref_property", "target_collection"].
        """
        return _FilterValue2(
            target=self._target_path(),
            value=date,
            operator=_Operator.LESS_THAN_EQUAL,
        )

    def greater_than(self, date: datetime) -> _FilterValue2:
        """Filter on whether the creation time is greater than the given time.

        Arguments:
            `date`
                date to filter on.
            `on_reference_path`
                If the filter is on a cross-ref property, the path to the property to be filtered on, example: on_reference_path=["ref_property", "target_collection"].
        """
        return _FilterValue2(
            target=self._target_path(),
            value=date,
            operator=_Operator.GREATER_THAN,
        )

    def greater_or_equal(self, date: datetime) -> _FilterValue2:
        """Filter on whether the creation time is greater than or equal to the given time.

        Arguments:
            `date`
                date to filter on.
            `on_reference_path`
                If the filter is on a cross-ref property, the path to the property to be filtered on, example: on_reference_path=["ref_property", "target_collection"].
        """
        return _FilterValue2(
            target=self._target_path(), value=date, operator=_Operator.GREATER_THAN_EQUAL
        )


class _FilterByUpdateTime(_FilterByTime):
    def __init__(self, target: Optional[_TargetRefs] = None) -> None:
        self._target = target
        self._property = "_lastUpdateTimeUnix"


class _FilterByCreationTime(_FilterByTime):
    def __init__(self, target: Optional[_TargetRefs] = None) -> None:
        self._target = target
        self._property = "_creationTimeUnix"


class _FilterById(_FilterBase):
    def __init__(self, target: Optional[_TargetRefs] = None) -> None:
        self._target = target
        self._property = "_id"

    def contains_any(self, uuids: List[UUID]) -> _FilterValue2:
        """Filter for objects that has one of the given ID."""
        return _FilterValue2(
            target=self._target_path(),
            value=[get_valid_uuid(val) for val in uuids],
            operator=_Operator.CONTAINS_ANY,
        )

    def equal(self, uuid: UUID) -> _FilterValue2:
        """Filter for object that has the given ID."""
        return _FilterValue2(
            target=self._target_path(),
            value=get_valid_uuid(uuid),
            operator=_Operator.EQUAL,
        )

    def not_equal(self, uuid: UUID) -> _FilterValue2:
        """Filter our object that has the given ID."""
        return _FilterValue2(
            target=self._target_path(),
            value=get_valid_uuid(uuid),
            operator=_Operator.NOT_EQUAL,
        )


<<<<<<< HEAD
class _FilterByCount(_FilterBase):
    def __init__(self, target: Optional[_TargetRefs] = None) -> None:
        self._target = target
        self._property = None

    def equal(self, count: int) -> _FilterValue2:
        """Filter on whether the number of references is equal to the given integer.

        Arguments:
            `count`
                count to filter on.
        """
        return _FilterValue2(
            target=self._target_path(),
            value=count,
            operator=_Operator.EQUAL,
        )

    def not_equal(self, count: int) -> _FilterValue2:
        """Filter on whether the number of references is equal to the given integer.

        Arguments:
            `count`
                count to filter on.
        """
        return _FilterValue2(
            target=self._target_path(),
            value=count,
            operator=_Operator.NOT_EQUAL,
        )

    def less_than(self, count: int) -> _FilterValue2:
        """Filter on whether the number of references is equal to the given integer.

        Arguments:
            `count`
                count to filter on.
        """
        return _FilterValue2(
            target=self._target_path(),
            value=count,
            operator=_Operator.LESS_THAN,
        )

    def less_or_equal(self, count: int) -> _FilterValue2:
        """Filter on whether the number of references is equal to the given integer.

        Arguments:
            `count`
                count to filter on.
        """
        return _FilterValue2(
            target=self._target_path(),
            value=count,
            operator=_Operator.LESS_THAN_EQUAL,
        )

    def greater_than(self, count: int) -> _FilterValue2:
        """Filter on whether the number of references is equal to the given integer.

        Arguments:
            `count`
                count to filter on.
        """
        return _FilterValue2(
            target=self._target_path(),
            value=count,
            operator=_Operator.GREATER_THAN,
        )

    def greater_or_equal(self, count: int) -> _FilterValue2:
        """Filter on whether the number of references is equal to the given integer.

        Arguments:
            `count`
                count to filter on.
        """
        return _FilterValue2(
            target=self._target_path(), value=count, operator=_Operator.GREATER_THAN_EQUAL
        )


class _FilterWithInit:
=======
class _FilterByRef:
>>>>>>> 7c46ea56
    def __init__(self, target: _TargetRefs) -> None:
        self.__target = target
        self.__last_target = self.__target  # use this to append to the end of the chain

    def by_ref(self, link_on: str) -> "_FilterByRef":
        """Filter on the given reference."""
        self.__last_target.target = _SingleTargetRef(link_on=link_on)
        self.__last_target = self.__last_target.target
        return self

    def by_ref_multi_target(self, reference: str, target_collection: str) -> "_FilterByRef":
        """Filter on the given multi-target reference."""
        self.__last_target.target = _MultiTargetRef(
            link_on=reference, target_collection=target_collection
        )
        self.__last_target = self.__last_target.target

        return self

    def by_id(self) -> _FilterById:
        """Define a filter based on the uuid to be used when querying and deleting from a collection."""
        return _FilterById(self.__target)

    def by_creation_time(self) -> _FilterByCreationTime:
        """Define a filter based on the creation time to be used when querying and deleting from a collection."""
        return _FilterByCreationTime(self.__target)

    def by_update_time(self) -> _FilterByUpdateTime:
        """Define a filter based on the update time to be used when querying and deleting from a collection."""
        return _FilterByUpdateTime(self.__target)

    def by_property(self, prop: str, length: bool = False) -> _FilterByProperty:
        """Define a filter based on a property to be used when querying and deleting from a collection."""
        return _FilterByProperty(prop=prop, length=length, target=self.__target)

    def by_count(self) -> _FilterByCount:
        """Define a filter based on the number of references to be used when querying and deleting from a collection."""
        return _FilterByCount(target=self.__target)


class Filter(_FilterOld):
    """Filter class."""

    @staticmethod
    def by_ref(link_on: str) -> _FilterByRef:
        """Define a filter based on a reference to be used when querying and deleting from a collection."""
        return _FilterByRef(_SingleTargetRef(link_on=link_on))

    @staticmethod
    def by_ref_multi_target(link_on: str, target_collection: str) -> _FilterByRef:
        """Define a filter based on a reference to be used when querying and deleting from a collection."""
        return _FilterByRef(_MultiTargetRef(link_on=link_on, target_collection=target_collection))

    @staticmethod
    def by_id() -> _FilterById:
        """Define a filter based on the uuid to be used when querying and deleting from a collection."""
        return _FilterById(None)

    @staticmethod
    def by_creation_time() -> _FilterByCreationTime:
        """Define a filter based on the creation time to be used when querying and deleting from a collection."""
        return _FilterByCreationTime(target=None)

    @staticmethod
    def by_update_time() -> _FilterByUpdateTime:
        """Define a filter based on the update time to be used when querying and deleting from a collection."""
        return _FilterByUpdateTime(target=None)

    @staticmethod
    def by_property(prop: str, length: bool = False) -> _FilterByProperty:
        """Define a filter based on a property to be used when querying and deleting from a collection."""
        return _FilterByProperty(prop=prop, length=length, target=None)


# type aliases for return classes
FilterByProperty: TypeAlias = _FilterByProperty
FilterById: TypeAlias = _FilterById
FilterByCreationTime: TypeAlias = _FilterByCreationTime
FilterByUpdateTime: TypeAlias = _FilterByUpdateTime
FilterByRef: TypeAlias = _FilterByRef<|MERGE_RESOLUTION|>--- conflicted
+++ resolved
@@ -806,7 +806,6 @@
         )
 
 
-<<<<<<< HEAD
 class _FilterByCount(_FilterBase):
     def __init__(self, target: Optional[_TargetRefs] = None) -> None:
         self._target = target
@@ -889,10 +888,7 @@
         )
 
 
-class _FilterWithInit:
-=======
 class _FilterByRef:
->>>>>>> 7c46ea56
     def __init__(self, target: _TargetRefs) -> None:
         self.__target = target
         self.__last_target = self.__target  # use this to append to the end of the chain
