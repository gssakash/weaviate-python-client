--- conflicted
+++ resolved
@@ -1,12 +1,7 @@
 from dataclasses import dataclass
-<<<<<<< HEAD
-from typing import List, Optional, Generic
+from typing import Dict, List, Optional, Generic
 from weaviate.collections.classes.internal import Properties, References, CrossReference
-=======
-from typing import Dict, List, Optional, Generic
-from weaviate.collections.classes.internal import P
 from weaviate.collections.classes.types import _WeaviateInput
->>>>>>> 8e210c19
 from weaviate.types import UUID
 
 
@@ -41,10 +36,7 @@
 
     from_property: str
     from_uuid: UUID
-<<<<<<< HEAD
     to: CrossReference[Properties, References]
-=======
-    to_uuid: UUID
 
 
 class GeoCoordinate(_WeaviateInput):
@@ -54,5 +46,4 @@
     longitude: float
 
     def _to_dict(self) -> Dict[str, float]:
-        return {"latitude": self.latitude, "longitude": self.longitude}
->>>>>>> 8e210c19
+        return {"latitude": self.latitude, "longitude": self.longitude}