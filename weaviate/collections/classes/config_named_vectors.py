--- conflicted
+++ resolved
@@ -3,15 +3,11 @@
 
 from pydantic import AnyHttpUrl, Field
 
-<<<<<<< HEAD
-from weaviate.collections.classes.config_base import _ConfigCreateModel, _ConfigUpdateModel
-=======
 from weaviate.collections.classes.config_base import (
     _ConfigCreateModel,
     _ConfigUpdateModel,
     _EnumLikeStr,
 )
->>>>>>> 5c5cb07b
 from weaviate.collections.classes.config_vector_index import (
     VectorIndexType,
     _VectorIndexConfigCreate,
@@ -54,8 +50,6 @@
     _Text2VecVoyageConfigCreate,
     _Text2VecWeaviateConfigCreate,
     _VectorizerConfigCreate,
-<<<<<<< HEAD
-=======
     AWSModel,
     AWSService,
     CohereModel,
@@ -69,7 +63,6 @@
     _map_multi2vec_fields,
     _VectorizerCustomConfig,
     _Text2VecDatabricksConfig,
->>>>>>> 5c5cb07b
 )
 
 
