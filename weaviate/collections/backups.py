--- conflicted
+++ resolved
@@ -49,15 +49,10 @@
             `TypeError`
                 One of the arguments have a wrong type.
         """
-<<<<<<< HEAD
         create = self._backup.create(
             backup_id, backend, [self._name], None, wait_for_completion, config
         )
-        return BackupStatusReturn(status=create.status, path=create.path)
-=======
-        create = self._backup.create(backup_id, backend, [self._name], None, wait_for_completion)
         return BackupStatusReturn(error=create.error, status=create.status, path=create.path)
->>>>>>> 92f69dec
 
     def restore(
         self,
@@ -92,15 +87,10 @@
             `weaviate.BackupFailedError`
                 If the backup failed.
         """
-<<<<<<< HEAD
         restore = self._backup.restore(
             backup_id, backend, [self._name], None, wait_for_completion, config
         )
-        return BackupStatusReturn(status=restore.status, path=restore.path)
-=======
-        restore = self._backup.restore(backup_id, backend, [self._name], None, wait_for_completion)
         return BackupStatusReturn(error=restore.error, status=restore.status, path=restore.path)
->>>>>>> 92f69dec
 
     def get_create_status(self, backup_id: str, backend: BackupStorage) -> BackupStatusReturn:
         """Check if a started backup job has completed.
