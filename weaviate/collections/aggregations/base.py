import io
import json
import os
import pathlib

from typing import List, Optional, TypeVar, Union, cast, TYPE_CHECKING
from typing_extensions import ParamSpec

from httpx import ConnectError

from weaviate.collections.classes.aggregate import (
    AProperties,
    AggregateResult,
    AggregateBoolean,
    AggregateDate,
    AggregateInteger,
    AggregateNumber,
    # AggregateReference, # Aggregate references currently bugged on Weaviate's side
    AggregateText,
    AggregateGroup,
    AggregateGroupByReturn,
    AggregateReturn,
    GroupByAggregate,
    _Metrics,
    _MetricsBoolean,
    _MetricsDate,
    _MetricsNumber,
    _MetricsInteger,
    # _MetricsReference, # Aggregate references currently bugged on Weaviate's side
    _MetricsText,
    GroupedBy,
    TopOccurrence,
)
from weaviate.collections.classes.config import ConsistencyLevel
from weaviate.collections.classes.filters import _Filters
from weaviate.collections.classes.grpc import Move
from weaviate.connect import ConnectionV4
from weaviate.collections.filters import _FilterToREST
from weaviate.event_loop import _EventLoop
from weaviate.exceptions import WeaviateInvalidInputError, WeaviateQueryError
from weaviate.gql.aggregate import AggregateBuilder
from weaviate.util import file_encoder_b64, _decode_json_response_dict
from weaviate.validator import _ValidateArgument, _validate_input
from weaviate.types import NUMBER, UUID

if TYPE_CHECKING:
    from weaviate.collections.aggregate import _AggregateCollectionAsync

P = ParamSpec("P")
T = TypeVar("T")


class _AggregateAsync:
    def __init__(
        self,
        connection: ConnectionV4,
        name: str,
        consistency_level: Optional[ConsistencyLevel],
        tenant: Optional[str],
    ):
        self._connection = connection
        self.__name = name
        self._tenant = tenant
        self._consistency_level = consistency_level

    def _query(self) -> AggregateBuilder:
<<<<<<< HEAD
        return AggregateBuilder(
            self.__name,
            self.__connection,  # type: ignore # not being used since we query manually in _do
        )
=======
        return AggregateBuilder(self.__name, self._connection)
>>>>>>> 3655347d

    def _to_aggregate_result(
        self, response: dict, metrics: Optional[List[_Metrics]]
    ) -> AggregateReturn:
        try:
            result: dict = response["data"]["Aggregate"][self.__name][0]
            return AggregateReturn(
                properties=self.__parse_properties(result, metrics) if metrics is not None else {},
                total_count=result["meta"]["count"] if result.get("meta") is not None else None,
            )
        except KeyError as e:
            raise ValueError(
                f"There was an error accessing the {e} key when parsing the GraphQL response: {response}"
            )

    def _to_group_by_result(
        self, response: dict, metrics: Optional[List[_Metrics]]
    ) -> AggregateGroupByReturn:
        try:
            results: dict = response["data"]["Aggregate"][self.__name]
            return AggregateGroupByReturn(
                groups=[
                    AggregateGroup(
                        grouped_by=GroupedBy(
                            prop=result["groupedBy"]["path"][0],
                            value=result["groupedBy"]["value"],
                        ),
                        properties=(
                            self.__parse_properties(result, metrics) if metrics is not None else {}
                        ),
                        total_count=(
                            result["meta"]["count"] if result.get("meta") is not None else None
                        ),
                    )
                    for result in results
                ]
            )
        except KeyError as e:
            raise ValueError(
                f"There was an error accessing the {e} key when parsing the GraphQL response: {response}"
            )

    def __parse_properties(self, result: dict, metrics: List[_Metrics]) -> AProperties:
        props: AProperties = {}
        for metric in metrics:
            if metric.property_name in result:
                props[metric.property_name] = self.__parse_property(
                    result[metric.property_name], metric
                )
        return props

    @staticmethod
    def __parse_property(property_: dict, metric: _Metrics) -> AggregateResult:
        if isinstance(metric, _MetricsText):
            return AggregateText(
                count=property_.get("count"),
                top_occurrences=[
                    TopOccurrence(
                        count=cast(dict, top_occurrence).get("occurs"),
                        value=cast(dict, top_occurrence).get("value"),
                    )
                    for top_occurrence in property_.get("topOccurrences", [])
                ],
            )
        elif isinstance(metric, _MetricsInteger):
            return AggregateInteger(
                count=property_.get("count"),
                maximum=property_.get("maximum"),
                mean=property_.get("mean"),
                median=property_.get("median"),
                minimum=property_.get("minimum"),
                mode=property_.get("mode"),
                sum_=property_.get("sum"),
            )
        elif isinstance(metric, _MetricsNumber):
            return AggregateNumber(
                count=property_.get("count"),
                maximum=property_.get("maximum"),
                mean=property_.get("mean"),
                median=property_.get("median"),
                minimum=property_.get("minimum"),
                mode=property_.get("mode"),
                sum_=property_.get("sum"),
            )
        elif isinstance(metric, _MetricsBoolean):
            return AggregateBoolean(
                count=property_.get("count"),
                percentage_false=property_.get("percentageFalse"),
                percentage_true=property_.get("percentageTrue"),
                total_false=property_.get("totalFalse"),
                total_true=property_.get("totalTrue"),
            )
        elif isinstance(metric, _MetricsDate):
            return AggregateDate(
                count=property_.get("count"),
                maximum=property_.get("maximum"),
                median=property_.get("median"),
                minimum=property_.get("minimum"),
                mode=property_.get("mode"),
            )
        # Aggregate references currently bugged on Weaviate's side
        # elif isinstance(metric, _MetricsReference):
        #     return AggregateReference(pointing_to=property_.get("pointingTo"))
        else:
            raise ValueError(
                f"Unknown aggregation type {metric} encountered in _Aggregate.__parse_property() for property {property_}"
            )

    @staticmethod
    def _add_groupby_to_builder(
        builder: AggregateBuilder, group_by: Union[str, GroupByAggregate, None]
    ) -> AggregateBuilder:
        _validate_input(_ValidateArgument([str, GroupByAggregate, None], "group_by", group_by))
        if group_by is None:
            return builder
        if isinstance(group_by, str):
            group_by = GroupByAggregate(prop=group_by)
        builder = builder.with_group_by_filter([group_by.prop])
        if group_by.limit is not None:
            builder = builder.with_limit(group_by.limit)
        return builder.with_fields(" groupedBy { path value } ")

    def _base(
        self,
        return_metrics: Optional[List[_Metrics]],
        filters: Optional[_Filters],
        total_count: bool,
    ) -> AggregateBuilder:
        _validate_input(
            [
                _ValidateArgument([List[_Metrics], None], "return_metrics", return_metrics),
                _ValidateArgument([_Filters, None], "filters", filters),
                _ValidateArgument([bool], "total_count", total_count),
            ]
        )
        builder = self._query()
        if return_metrics is not None:
            builder = builder.with_fields(" ".join([metric.to_gql() for metric in return_metrics]))
        if filters is not None:
            builder = builder.with_where(_FilterToREST.convert(filters))
        if total_count:
            builder = builder.with_meta_count()
        if self._tenant is not None:
            builder = builder.with_tenant(self._tenant)
        return builder

    async def _do(self, query: AggregateBuilder) -> dict:
        try:
            response = await self.__connection.post(
                path="/graphql", weaviate_object={"query": query.build()}
            )
        except ConnectError as conn_err:
            raise ConnectError("Query was not successful.") from conn_err

        res = _decode_json_response_dict(response, "Query was not successful")
        assert res is not None
        if (errs := res.get("errors")) is not None:
            if "Unexpected empty IN" in errs[0]["message"]:
                raise WeaviateQueryError(
                    "The query that you sent had no body so GraphQL was unable to parse it. You must provide at least one option to the aggregation method in order to build a valid query.",
                    "GQL Aggregate",
                )
            raise WeaviateQueryError(
                f"Error in GraphQL response: {json.dumps(errs, indent=2)}, for the following query: {query.build()}",
                "GQL Aggregate",
            )
        return res

    @staticmethod
    def _parse_near_options(
        certainty: Optional[NUMBER],
        distance: Optional[NUMBER],
        object_limit: Optional[int],
    ) -> None:
        _validate_input(
            [
                _ValidateArgument([int, float, None], "certainty", certainty),
                _ValidateArgument([int, float, None], "distance", distance),
                _ValidateArgument([int, None], "object_limit", object_limit),
            ]
        )

    @staticmethod
    def _add_hybrid_to_builder(
        builder: AggregateBuilder,
        query: Optional[str],
        alpha: Optional[NUMBER],
        vector: Optional[List[float]],
        query_properties: Optional[List[str]],
        object_limit: Optional[int],
        target_vector: Optional[str],
    ) -> AggregateBuilder:
        payload: dict = {}
        if query is not None:
            payload["query"] = query
        if alpha is not None:
            payload["alpha"] = alpha
        if vector is not None:
            payload["vector"] = vector
        if query_properties is not None:
            payload["properties"] = query_properties
        if target_vector is not None:
            payload["targetVectors"] = [target_vector]
        builder = builder.with_hybrid(payload)
        if object_limit is not None:
            builder = builder.with_object_limit(object_limit)
        return builder

    @staticmethod
    def _add_near_image_to_builder(
        builder: AggregateBuilder,
        near_image: Union[str, pathlib.Path, io.BufferedReader],
        certainty: Optional[NUMBER],
        distance: Optional[NUMBER],
        object_limit: Optional[int],
        target_vector: Optional[str],
    ) -> AggregateBuilder:
        if all([certainty is None, distance is None, object_limit is None]):
            raise WeaviateInvalidInputError(
                "You must provide at least one of the following arguments: certainty, distance, object_limit when vector searching"
            )
        _validate_input(
            _ValidateArgument([str, pathlib.Path, io.BufferedReader], "near_image", near_image)
        )
        _AggregateAsync._parse_near_options(certainty, distance, object_limit)
        payload: dict = {}
        payload["image"] = _parse_media(near_image)
        if certainty is not None:
            payload["certainty"] = certainty
        if distance is not None:
            payload["distance"] = distance
        if target_vector is not None:
            payload["targetVector"] = target_vector
        builder = builder.with_near_image(payload, encode=False)
        if object_limit is not None:
            builder = builder.with_object_limit(object_limit)
        return builder

    @staticmethod
    def _add_near_object_to_builder(
        builder: AggregateBuilder,
        near_object: UUID,
        certainty: Optional[NUMBER],
        distance: Optional[NUMBER],
        object_limit: Optional[int],
        target_vector: Optional[str],
    ) -> AggregateBuilder:
        if all([certainty is None, distance is None, object_limit is None]):
            raise WeaviateInvalidInputError(
                "You must provide at least one of the following arguments: certainty, distance, object_limit when vector searching"
            )
        _validate_input(_ValidateArgument([UUID], "near_object", near_object))
        _AggregateAsync._parse_near_options(certainty, distance, object_limit)
        payload: dict = {}
        payload["id"] = str(near_object)
        if certainty is not None:
            payload["certainty"] = certainty
        if distance is not None:
            payload["distance"] = distance
        if target_vector is not None:
            payload["targetVector"] = target_vector
        builder = builder.with_near_object(payload)
        if object_limit is not None:
            builder = builder.with_object_limit(object_limit)
        return builder

    @staticmethod
    def _add_near_text_to_builder(
        builder: AggregateBuilder,
        query: Union[List[str], str],
        certainty: Optional[NUMBER],
        distance: Optional[NUMBER],
        move_to: Optional[Move],
        move_away: Optional[Move],
        object_limit: Optional[int],
        target_vector: Optional[str],
    ) -> AggregateBuilder:
        if all([certainty is None, distance is None, object_limit is None]):
            raise WeaviateInvalidInputError(
                "You must provide at least one of the following arguments: certainty, distance, object_limit when vector searching"
            )
        _validate_input(
            [
                _ValidateArgument([List[str], str], "query", query),
                _ValidateArgument([Move, None], "move_to", move_to),
                _ValidateArgument([Move, None], "move_away", move_away),
                _ValidateArgument([str, None], "target_vector", target_vector),
            ]
        )
        _AggregateAsync._parse_near_options(certainty, distance, object_limit)
        payload: dict = {}
        payload["concepts"] = query if isinstance(query, list) else [query]
        if certainty is not None:
            payload["certainty"] = certainty
        if distance is not None:
            payload["distance"] = distance
        if move_to is not None:
            payload["moveTo"] = move_to._to_gql_payload()
        if move_away is not None:
            payload["moveAwayFrom"] = move_away._to_gql_payload()
        if target_vector is not None:
            payload["targetVector"] = target_vector
        builder = builder.with_near_text(payload)
        if object_limit is not None:
            builder = builder.with_object_limit(object_limit)
        return builder

    @staticmethod
    def _add_near_vector_to_builder(
        builder: AggregateBuilder,
        near_vector: List[float],
        certainty: Optional[NUMBER],
        distance: Optional[NUMBER],
        object_limit: Optional[int],
        target_vector: Optional[str],
    ) -> AggregateBuilder:
        if all([certainty is None, distance is None, object_limit is None]):
            raise WeaviateInvalidInputError(
                "You must provide at least one of the following arguments: certainty, distance, object_limit when vector searching"
            )
        _validate_input(_ValidateArgument([list], "near_vector", near_vector))
        _AggregateAsync._parse_near_options(certainty, distance, object_limit)
        payload: dict = {}
        payload["vector"] = near_vector
        if certainty is not None:
            payload["certainty"] = certainty
        if distance is not None:
            payload["distance"] = distance
        if target_vector is not None:
            payload["targetVector"] = target_vector
        builder = builder.with_near_vector(payload)
        if object_limit is not None:
            builder = builder.with_object_limit(object_limit)
        return builder


def _parse_media(media: Union[str, pathlib.Path, io.BufferedReader]) -> str:
    if isinstance(media, str):  # if already encoded by user or string to path
        if os.path.isfile(media):
            return file_encoder_b64(media)
        else:
            return media
    else:
        return file_encoder_b64(media)


class _Aggregate:
    def __init__(self, event_loop: _EventLoop, aggregate: "_AggregateCollectionAsync") -> None:
        self._event_loop = event_loop
        self._aggregate = aggregate<|MERGE_RESOLUTION|>--- conflicted
+++ resolved
@@ -64,14 +64,10 @@
         self._consistency_level = consistency_level
 
     def _query(self) -> AggregateBuilder:
-<<<<<<< HEAD
         return AggregateBuilder(
             self.__name,
-            self.__connection,  # type: ignore # not being used since we query manually in _do
+            self._connection,  # type: ignore # not being used since we query manually in _do
         )
-=======
-        return AggregateBuilder(self.__name, self._connection)
->>>>>>> 3655347d
 
     def _to_aggregate_result(
         self, response: dict, metrics: Optional[List[_Metrics]]
@@ -220,7 +216,7 @@
 
     async def _do(self, query: AggregateBuilder) -> dict:
         try:
-            response = await self.__connection.post(
+            response = await self._connection.post(
                 path="/graphql", weaviate_object={"query": query.build()}
             )
         except ConnectError as conn_err:
