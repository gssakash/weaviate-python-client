from typing import Generic, List, Literal, Optional, Type, overload

from weaviate.collections.classes.filters import (
    _Filters,
)
from weaviate.collections.classes.grpc import (
    METADATA,
    PROPERTIES,
    REFERENCES,
<<<<<<< HEAD
    HybridFusion,
    HybridVectorType,
=======
    GroupBy,
    HybridFusion,
>>>>>>> fbe286b2
    Rerank,
)
from weaviate.collections.classes.internal import (
    GenerativeReturn,
    GenerativeGroupByReturn,
    CrossReferences,
)
from weaviate.collections.classes.types import Properties, TProperties, References, TReferences
from weaviate.collections.queries.base import _BaseQuery
from weaviate.types import NUMBER, INCLUDE_VECTOR

class _HybridGenerate(Generic[Properties, References], _BaseQuery[Properties, References]):
    @overload
    def hybrid(
        self,
        query: Optional[str],
        *,
        single_prompt: Optional[str] = None,
        grouped_task: Optional[str] = None,
        grouped_properties: Optional[List[str]] = None,
        alpha: NUMBER = 0.7,
        vector: Optional[HybridVectorType] = None,
        query_properties: Optional[List[str]] = None,
        fusion_type: Optional[HybridFusion] = None,
        limit: Optional[int] = None,
        offset: Optional[int] = None,
        auto_limit: Optional[int] = None,
        filters: Optional[_Filters] = None,
        group_by: Literal[None] = None,
        rerank: Optional[Rerank] = None,
        target_vector: Optional[str] = None,
        include_vector: INCLUDE_VECTOR = False,
        return_metadata: Optional[METADATA] = None,
        return_properties: Optional[PROPERTIES] = None,
        return_references: Literal[None] = None,
    ) -> GenerativeReturn[Properties, References]: ...
    @overload
    def hybrid(
        self,
        query: Optional[str],
        *,
        single_prompt: Optional[str] = None,
        grouped_task: Optional[str] = None,
        grouped_properties: Optional[List[str]] = None,
        alpha: NUMBER = 0.7,
        vector: Optional[HybridVectorType] = None,
        query_properties: Optional[List[str]] = None,
        fusion_type: Optional[HybridFusion] = None,
        limit: Optional[int] = None,
        offset: Optional[int] = None,
        auto_limit: Optional[int] = None,
        filters: Optional[_Filters] = None,
        group_by: Literal[None] = None,
        rerank: Optional[Rerank] = None,
        target_vector: Optional[str] = None,
        include_vector: INCLUDE_VECTOR = False,
        return_metadata: Optional[METADATA] = None,
        return_properties: Optional[PROPERTIES] = None,
        return_references: REFERENCES,
    ) -> GenerativeReturn[Properties, CrossReferences]: ...
    @overload
    def hybrid(
        self,
        query: Optional[str],
        *,
        single_prompt: Optional[str] = None,
        grouped_task: Optional[str] = None,
        grouped_properties: Optional[List[str]] = None,
        alpha: NUMBER = 0.7,
        vector: Optional[HybridVectorType] = None,
        query_properties: Optional[List[str]] = None,
        fusion_type: Optional[HybridFusion] = None,
        limit: Optional[int] = None,
        offset: Optional[int] = None,
        auto_limit: Optional[int] = None,
        filters: Optional[_Filters] = None,
        group_by: Literal[None] = None,
        rerank: Optional[Rerank] = None,
        target_vector: Optional[str] = None,
        include_vector: INCLUDE_VECTOR = False,
        return_metadata: Optional[METADATA] = None,
        return_properties: Optional[PROPERTIES] = None,
        return_references: Type[TReferences],
    ) -> GenerativeReturn[Properties, TReferences]: ...
    @overload
    def hybrid(
        self,
        query: Optional[str],
        *,
        single_prompt: Optional[str] = None,
        grouped_task: Optional[str] = None,
        grouped_properties: Optional[List[str]] = None,
        alpha: NUMBER = 0.7,
        vector: Optional[HybridVectorType] = None,
        query_properties: Optional[List[str]] = None,
        fusion_type: Optional[HybridFusion] = None,
        limit: Optional[int] = None,
        offset: Optional[int] = None,
        auto_limit: Optional[int] = None,
        filters: Optional[_Filters] = None,
        group_by: Literal[None] = None,
        rerank: Optional[Rerank] = None,
        target_vector: Optional[str] = None,
        include_vector: INCLUDE_VECTOR = False,
        return_metadata: Optional[METADATA] = None,
        return_properties: Type[TProperties],
        return_references: Literal[None] = None,
    ) -> GenerativeReturn[TProperties, References]: ...
    @overload
    def hybrid(
        self,
        query: Optional[str],
        *,
        single_prompt: Optional[str] = None,
        grouped_task: Optional[str] = None,
        grouped_properties: Optional[List[str]] = None,
        alpha: NUMBER = 0.7,
        vector: Optional[HybridVectorType] = None,
        query_properties: Optional[List[str]] = None,
        fusion_type: Optional[HybridFusion] = None,
        limit: Optional[int] = None,
        offset: Optional[int] = None,
        auto_limit: Optional[int] = None,
        filters: Optional[_Filters] = None,
        group_by: Literal[None] = None,
        rerank: Optional[Rerank] = None,
        target_vector: Optional[str] = None,
        include_vector: INCLUDE_VECTOR = False,
        return_metadata: Optional[METADATA] = None,
        return_properties: Type[TProperties],
        return_references: REFERENCES,
    ) -> GenerativeReturn[TProperties, CrossReferences]: ...
    @overload
    def hybrid(
        self,
        query: Optional[str],
        *,
        single_prompt: Optional[str] = None,
        grouped_task: Optional[str] = None,
        grouped_properties: Optional[List[str]] = None,
        alpha: NUMBER = 0.7,
        vector: Optional[HybridVectorType] = None,
        query_properties: Optional[List[str]] = None,
        fusion_type: Optional[HybridFusion] = None,
        limit: Optional[int] = None,
        offset: Optional[int] = None,
        auto_limit: Optional[int] = None,
        filters: Optional[_Filters] = None,
        group_by: Literal[None] = None,
        rerank: Optional[Rerank] = None,
        target_vector: Optional[str] = None,
        include_vector: INCLUDE_VECTOR = False,
        return_metadata: Optional[METADATA] = None,
        return_properties: Type[TProperties],
        return_references: Type[TReferences],
    ) -> GenerativeReturn[TProperties, TReferences]: ...

    ##### GROUP BY #####

    @overload
    def hybrid(
        self,
        query: Optional[str],
        *,
        single_prompt: Optional[str] = None,
        grouped_task: Optional[str] = None,
        grouped_properties: Optional[List[str]] = None,
        alpha: NUMBER = 0.5,
        vector: Optional[List[float]] = None,
        query_properties: Optional[List[str]] = None,
        fusion_type: Optional[HybridFusion] = None,
        limit: Optional[int] = None,
        offset: Optional[int] = None,
        auto_limit: Optional[int] = None,
        filters: Optional[_Filters] = None,
        group_by: GroupBy,
        rerank: Optional[Rerank] = None,
        target_vector: Optional[str] = None,
        include_vector: INCLUDE_VECTOR = False,
        return_metadata: Optional[METADATA] = None,
        return_properties: Optional[PROPERTIES] = None,
        return_references: Literal[None] = None,
    ) -> GenerativeGroupByReturn[Properties, References]: ...
    @overload
    def hybrid(
        self,
        query: Optional[str],
        *,
        single_prompt: Optional[str] = None,
        grouped_task: Optional[str] = None,
        grouped_properties: Optional[List[str]] = None,
        alpha: NUMBER = 0.5,
        vector: Optional[List[float]] = None,
        query_properties: Optional[List[str]] = None,
        fusion_type: Optional[HybridFusion] = None,
        limit: Optional[int] = None,
        offset: Optional[int] = None,
        auto_limit: Optional[int] = None,
        filters: Optional[_Filters] = None,
        group_by: GroupBy,
        rerank: Optional[Rerank] = None,
        target_vector: Optional[str] = None,
        include_vector: INCLUDE_VECTOR = False,
        return_metadata: Optional[METADATA] = None,
        return_properties: Optional[PROPERTIES] = None,
        return_references: REFERENCES,
    ) -> GenerativeGroupByReturn[Properties, CrossReferences]: ...
    @overload
    def hybrid(
        self,
        query: Optional[str],
        *,
        single_prompt: Optional[str] = None,
        grouped_task: Optional[str] = None,
        grouped_properties: Optional[List[str]] = None,
        alpha: NUMBER = 0.5,
        vector: Optional[List[float]] = None,
        query_properties: Optional[List[str]] = None,
        fusion_type: Optional[HybridFusion] = None,
        limit: Optional[int] = None,
        offset: Optional[int] = None,
        auto_limit: Optional[int] = None,
        filters: Optional[_Filters] = None,
        group_by: GroupBy,
        rerank: Optional[Rerank] = None,
        target_vector: Optional[str] = None,
        include_vector: INCLUDE_VECTOR = False,
        return_metadata: Optional[METADATA] = None,
        return_properties: Optional[PROPERTIES] = None,
        return_references: Type[TReferences],
    ) -> GenerativeGroupByReturn[Properties, TReferences]: ...
    @overload
    def hybrid(
        self,
        query: Optional[str],
        *,
        single_prompt: Optional[str] = None,
        grouped_task: Optional[str] = None,
        grouped_properties: Optional[List[str]] = None,
        alpha: NUMBER = 0.5,
        vector: Optional[List[float]] = None,
        query_properties: Optional[List[str]] = None,
        fusion_type: Optional[HybridFusion] = None,
        limit: Optional[int] = None,
        offset: Optional[int] = None,
        auto_limit: Optional[int] = None,
        filters: Optional[_Filters] = None,
        group_by: GroupBy,
        rerank: Optional[Rerank] = None,
        target_vector: Optional[str] = None,
        include_vector: INCLUDE_VECTOR = False,
        return_metadata: Optional[METADATA] = None,
        return_properties: Type[TProperties],
        return_references: Literal[None] = None,
    ) -> GenerativeGroupByReturn[TProperties, References]: ...
    @overload
    def hybrid(
        self,
        query: Optional[str],
        *,
        single_prompt: Optional[str] = None,
        grouped_task: Optional[str] = None,
        grouped_properties: Optional[List[str]] = None,
        alpha: NUMBER = 0.5,
        vector: Optional[List[float]] = None,
        query_properties: Optional[List[str]] = None,
        fusion_type: Optional[HybridFusion] = None,
        limit: Optional[int] = None,
        offset: Optional[int] = None,
        auto_limit: Optional[int] = None,
        filters: Optional[_Filters] = None,
        group_by: GroupBy,
        rerank: Optional[Rerank] = None,
        target_vector: Optional[str] = None,
        include_vector: INCLUDE_VECTOR = False,
        return_metadata: Optional[METADATA] = None,
        return_properties: Type[TProperties],
        return_references: REFERENCES,
    ) -> GenerativeGroupByReturn[TProperties, CrossReferences]: ...
    @overload
    def hybrid(
        self,
        query: Optional[str],
        *,
        single_prompt: Optional[str] = None,
        grouped_task: Optional[str] = None,
        grouped_properties: Optional[List[str]] = None,
        alpha: NUMBER = 0.5,
        vector: Optional[List[float]] = None,
        query_properties: Optional[List[str]] = None,
        fusion_type: Optional[HybridFusion] = None,
        limit: Optional[int] = None,
        offset: Optional[int] = None,
        auto_limit: Optional[int] = None,
        filters: Optional[_Filters] = None,
        group_by: GroupBy,
        rerank: Optional[Rerank] = None,
        target_vector: Optional[str] = None,
        include_vector: INCLUDE_VECTOR = False,
        return_metadata: Optional[METADATA] = None,
        return_properties: Type[TProperties],
        return_references: Type[TReferences],
    ) -> GenerativeGroupByReturn[TProperties, TReferences]: ...<|MERGE_RESOLUTION|>--- conflicted
+++ resolved
@@ -7,13 +7,9 @@
     METADATA,
     PROPERTIES,
     REFERENCES,
-<<<<<<< HEAD
     HybridFusion,
     HybridVectorType,
-=======
     GroupBy,
-    HybridFusion,
->>>>>>> fbe286b2
     Rerank,
 )
 from weaviate.collections.classes.internal import (
