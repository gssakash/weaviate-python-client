--- conflicted
+++ resolved
@@ -312,14 +312,9 @@
         props: search_get_pb2.PropertiesResult,
         meta: search_get_pb2.MetadataResult,
         options: _QueryOptions,
-<<<<<<< HEAD
     ) -> Object[Any, Any]:
         return Object(
-=======
-    ) -> _Object[Any, Any]:
-        return _Object(
             collection=props.target_collection,
->>>>>>> 8ed15688
             properties=(
                 self.__parse_nonref_properties_result(props.non_ref_props)
                 if self._is_weaviate_version_123
@@ -346,14 +341,9 @@
         props: search_get_pb2.PropertiesResult,
         meta: search_get_pb2.MetadataResult,
         options: _QueryOptions,
-<<<<<<< HEAD
     ) -> GenerativeObject[Any, Any]:
         return GenerativeObject(
-=======
-    ) -> _GenerativeObject[Any, Any]:
-        return _GenerativeObject(
             collection=props.target_collection,
->>>>>>> 8ed15688
             properties=(
                 self.__parse_nonref_properties_result(props.non_ref_props)
                 if self._is_weaviate_version_123
@@ -416,14 +406,9 @@
         props: search_get_pb2.PropertiesResult,
         meta: search_get_pb2.MetadataResult,
         options: _QueryOptions,
-<<<<<<< HEAD
     ) -> GroupedObject[Any, Any]:
         return GroupedObject(
-=======
-    ) -> _GroupedObject[Any, Any]:
-        return _GroupedObject(
             collection=props.target_collection,
->>>>>>> 8ed15688
             properties=(
                 self.__parse_nonref_properties_result(props.non_ref_props)
                 if self._is_weaviate_version_123
@@ -529,14 +514,9 @@
         groups = {
             group.name: self.__result_to_group(group, options) for group in res.group_by_results
         }
-<<<<<<< HEAD
         objects_group_by: List[GroupByObject] = [
             GroupByObject(
-=======
-        objects_group_by: List[_GroupByObject] = [
-            _GroupByObject(
                 collection=obj.collection,
->>>>>>> 8ed15688
                 properties=obj.properties,
                 references=obj.references,
                 metadata=obj.metadata,
@@ -571,14 +551,9 @@
             group.name: self.__result_to_generative_group(group, options)
             for group in res.group_by_results
         }
-<<<<<<< HEAD
         objects_group_by: List[GroupByObject] = [
             GroupByObject(
-=======
-        objects_group_by: List[_GroupByObject] = [
-            _GroupByObject(
                 collection=obj.collection,
->>>>>>> 8ed15688
                 properties=obj.properties,
                 references=obj.references,
                 metadata=obj.metadata,
