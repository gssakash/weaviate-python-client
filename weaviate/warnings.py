import warnings
from datetime import datetime
from importlib.metadata import version, PackageNotFoundError
from typing import Optional

try:
    __version__ = version("weaviate-client")
except PackageNotFoundError:
    __version__ = "unknown version"


class _Warnings:
    @staticmethod
    def auth_with_anon_weaviate() -> None:
        warnings.warn(
            message="""Auth001: The client was configured to use authentication, but weaviate is configured without
                    authentication. Are you sure this is correct?""",
            category=UserWarning,
            stacklevel=1,
        )

    @staticmethod
    def auth_no_refresh_token(auth_len: Optional[int] = None) -> None:
        if auth_len is not None:
            msg = f"The current access token is only valid for {auth_len}s."
        else:
            msg = "Also, no expiration time was given."

        warnings.warn(
            message=f"""Auth002: The token returned from you identity provider does not contain a refresh token. {msg}

            Access to your weaviate instance is not possible after expiration and this client will return an
            authentication exception.

            Things to try:
            - You might need to enable refresh tokens in the settings of your authentication provider
            - You might need to send the correct scope. For some providers it needs to include "offline_access"
            """,
            category=UserWarning,
            stacklevel=1,
        )

    @staticmethod
    def auth_negative_expiration_time(expires_in: int) -> None:
        msg = f"""Auth003: Access token expiration time is negative: {expires_in}."""

        warnings.warn(message=msg, category=UserWarning, stacklevel=1)

    @staticmethod
    def auth_header_and_auth_secret() -> None:
        msg = """Auth004: Received an authentication header and an auth_client_secret parameter.

         The auth_client_secret takes precedence over the header and the authentication header will be ignored. Use
         weaviate.auth.AuthBearerToken(..) to supply an access token via auth_client_secret parameter and (if available)
         also supply refresh tokens and token lifetimes.
         """
        warnings.warn(message=msg, category=UserWarning, stacklevel=1)

    @staticmethod
    def auth_cannot_parse_oidc_config(url: str) -> None:
        msg = f"""Auth005: Could not parse Weaviate's OIDC configuration, using unauthenticated access. If you added
        an authorization header yourself it will be unaffected.

        This can happen if weaviate is miss-configured or you have a proxy between the client and weaviate.
        You can test this by visiting {url}."""
        warnings.warn(message=msg, category=UserWarning, stacklevel=1)

    @staticmethod
    def weaviate_server_older_than_1_14(server_version: str) -> None:
        warnings.warn(
            message=f"""Dep001: You are using the Weaviate Python Client version {__version__} which supports
            changes and features of Weaviate >=1.14.x, but you are connected to Weaviate {server_version}.
            If you want to make use of these new changes/features using this Python Client version, upgrade your
            Weaviate instance.""",
            category=DeprecationWarning,
            stacklevel=1,
        )

    @staticmethod
    def manual_batching() -> None:
        warnings.warn(
            message="""Dep002: You are batching manually. This means you are NOT using the client's built-in
            multi-threading. Setting `batch_size` in `client.batch.configure()`  to an int value will enabled automatic
            batching. See:
            https://weaviate.io/developers/weaviate/current/restful-api-references/batch.html#example-request-1""",
            category=DeprecationWarning,
            stacklevel=1,
        )

    @staticmethod
    def weaviate_too_old_for_openai(server_version: str) -> None:
        warnings.warn(
            message=f"""Dep003: You are trying to use the generative search, but you are connected to Weaviate {server_version}.
            Support for generative search was added in weaviate version 1.17.3.""",
            category=DeprecationWarning,
            stacklevel=1,
        )

    @staticmethod
    def startup_period_deprecated() -> None:
        warnings.warn(
            message="""Dep004: startup_period is deprecated and has no effect. Please remove it from your code.""",
            category=DeprecationWarning,
            stacklevel=1,
        )

    @staticmethod
    def token_refresh_failed(exc: Exception) -> None:
        warnings.warn(
            message=f"""Con001: Could not reach token issuer for the periodic refresh. This client will automatically
            retry to refresh. If this does not succeed, the client will become unauthenticated.
            Causes might be an unstable internet connection or a problem with your authentication provider.
            Exception: {exc}
            """,
            category=UserWarning,
            stacklevel=1,
        )

    @staticmethod
    def weaviate_too_old_vs_latest(server_version: str) -> None:
        warnings.warn(
            message=f"""Dep004: You are connected to Weaviate {server_version}.
            Please consider upgrading to the latest version. See https://www.weaviate.io/developers/weaviate for details.""",
            category=DeprecationWarning,
            stacklevel=1,
        )

    @staticmethod
    def weaviate_client_too_old_vs_latest(client_version: str, latest_version: str) -> None:
        warnings.warn(
            message=f"""Dep005: You are using weaviate-client version {client_version}. The latest version is {latest_version}.
            Please consider upgrading to the latest version. See https://weaviate.io/developers/weaviate/client-libraries/python for details.""",
            category=DeprecationWarning,
            stacklevel=1,
        )

    @staticmethod
    def use_of_client_batch_will_be_removed_in_next_major_release() -> None:
        warnings.warn(
            message="""Dep006: You are using the `client.batch()` method, which will be removed in the next major release.
            Please instead use the `client.batch.configure()` method to configure your batch and `client.batch` to enter the context manager.
            See https://weaviate.io/developers/weaviate/client-libraries/python for details.""",
            category=DeprecationWarning,
            stacklevel=1,
        )

    @staticmethod
<<<<<<< HEAD
    def reference_in_properties() -> None:
        warnings.warn(
            message="""Dep007: You are adding references as properties, which will be removed in an upcoming release. Please use the `references`
            parameter instead. See https://weaviate.io/developers/weaviate/client-libraries/python for details.""",
            category=DeprecationWarning,
            stacklevel=1,
        )

    @staticmethod
    def old_filter_by_property() -> None:
        warnings.warn(
            message="""Dep008: You are directly initiating the Filter() class, please use Filter.by_property("property") instead.""",
            category=DeprecationWarning,
            stacklevel=1,
        )

    @staticmethod
    def old_filter_by_metadata() -> None:
        warnings.warn(
            message="""Dep009: You are using the FilterMetadata() class, please use Filter.by_id(), Filter.by_update_time() or Filter.by_creation_time() instead.""",
            category=DeprecationWarning,
            stacklevel=1,
        )

    @staticmethod
=======
>>>>>>> cde8258c
    def root_module_import(name: str, loc: str) -> None:
        warnings.warn(
            f"Dep010: Importing {name} from weaviate is deprecated. "
            f"Please import it from its specific module: weaviate.{loc}",
            DeprecationWarning,
            stacklevel=2,  # don't increase stacklevel, as this otherwise writes the auth-secrets into the log
        )

    @staticmethod
<<<<<<< HEAD
    def old_reference_to() -> None:
        warnings.warn(
            message="""Dep011: You are using the old Reference.to() method. Please supply raw UUIDs instead.""",
            category=DeprecationWarning,
            stacklevel=1,
        )

    @staticmethod
    def old_reference_to_multi_target() -> None:
        warnings.warn(
            message="""Dep012: You are using the old Reference.to_multi_target() method. Please use the ReferenceToMulti class instead.""",
            category=DeprecationWarning,
            stacklevel=1,
        )

    @staticmethod
    def old_query_group_by_namespace(new_method: str, old_namespace: str) -> None:
        warnings.warn(
            message=f"""Dep013: Use {new_method} with the `group_by` argument instead. The {old_namespace} namespace will be removed in the final release.""",
            category=DeprecationWarning,
            stacklevel=1,
        )

    @staticmethod
    def sort_init_deprecated() -> None:
        warnings.warn(
            message="""Dep014: You are initializing a Sort filter directly, which is deprecated. Use the static methods instead, e.g. Sort.by_property.""",
            category=DeprecationWarning,
            stacklevel=1,
        )

    @staticmethod
    def direct_batch_deprecated() -> None:
        warnings.warn(
            message="""Dep015: You are creating a batch using client.batch or collection.batch, which is deprecated. Use X.batch._batch_mode_().""",
            category=DeprecationWarning,
            stacklevel=1,
        )

    @staticmethod
=======
>>>>>>> cde8258c
    def weaviate_v3_client_is_deprecated() -> None:
        warnings.warn(
            message="""Dep016: You are using the Weaviate v3 client, which is deprecated.
            Consider upgrading to the new and improved v4 client instead!
            See here for usage: https://weaviate.io/developers/weaviate/client-libraries/python
            """,
            category=DeprecationWarning,
            stacklevel=1,
        )

    @staticmethod
    def datetime_insertion_with_no_specified_timezone(date: datetime) -> None:
        warnings.warn(
            message=f"""Con002: You are inserting the datetime object {date} without a timezone. The timezone will be set to UTC.
            If you want to use a different timezone, please specify it in the datetime object. For example:
            datetime.datetime(2021, 1, 1, 0, 0, 0, tzinfo=datetime.timezone(-datetime.timedelta(hours=2))).isoformat() = 2021-01-01T00:00:00-02:00
            """,
            category=UserWarning,
            stacklevel=1,
        )

    @staticmethod
    def text2vec_huggingface_endpoint_url_and_model_set_together() -> None:
        warnings.warn(
            message="""Con003: You are setting the endpoint_url alongside model or passage_model and query_model in your Text2Vec-HuggingFace module configuration.
            The model definitions will be ignored in favour of endpoint_url.
            """,
            category=UserWarning,
            stacklevel=1,
        )

    @staticmethod
    def batch_executor_is_shutdown() -> None:
        warnings.warn(
            message="""Bat001: The BatchExecutor was shutdown, most probably when it exited the `with` statement.
                It will be initialized again. If you are not `batch` in the `with client.batch as batch`
                please make sure to shut it down when done importing data: `client.batch.shutdown()`.
                You can start it again using the `client.batch.start()` method.""",
            category=UserWarning,
            stacklevel=1,
        )

    @staticmethod
    def batch_weaviate_overloaded_sleeping(sleep: int) -> None:
        warnings.warn(
            message=f"""Bat002: Weaviate is currently overloaded. Sleeping for {sleep} seconds.""",
            category=UserWarning,
            stacklevel=1,
        )

    @staticmethod
    def batch_refresh_failed(err: str) -> None:
        warnings.warn(
            message=f"""Bat003: The dynamic batch-size could not be refreshed successfully. Algorithm backing off by 10 seconds. {err}""",
            category=UserWarning,
            stacklevel=1,
        )

    @staticmethod
    def batch_retrying_failed_batches_hit_hard_limit(limit: int) -> None:
        warnings.warn(
            message=f"""Bat004: Attempts to retry failed objects and/or references have hit the hard limit of {limit}.
            The failed objects and references can be accessed in client.collections.batch.failed_objects and client.collections.batch.failed_references.""",
            category=UserWarning,
            stacklevel=1,
        )

    @staticmethod
    def batch_rate_limit_reached(msg: str, seconds: int) -> None:
        warnings.warn(
            message=f"""Bat005: Rate limit reached with error {msg}.
            Sleeping for {seconds} seconds.""",
            category=UserWarning,
            stacklevel=1,
        )

    @staticmethod
    def reranking_not_enabled() -> None:
        warnings.warn(
            message="""Grpc001: Reranking is not in the gRPC API for this Weaviate version. You must update to the latest Weaviate server version to use this new functionality.
            This query will execute without reranking.""",
            category=UserWarning,
            stacklevel=1,
        )<|MERGE_RESOLUTION|>--- conflicted
+++ resolved
@@ -145,34 +145,6 @@
         )
 
     @staticmethod
-<<<<<<< HEAD
-    def reference_in_properties() -> None:
-        warnings.warn(
-            message="""Dep007: You are adding references as properties, which will be removed in an upcoming release. Please use the `references`
-            parameter instead. See https://weaviate.io/developers/weaviate/client-libraries/python for details.""",
-            category=DeprecationWarning,
-            stacklevel=1,
-        )
-
-    @staticmethod
-    def old_filter_by_property() -> None:
-        warnings.warn(
-            message="""Dep008: You are directly initiating the Filter() class, please use Filter.by_property("property") instead.""",
-            category=DeprecationWarning,
-            stacklevel=1,
-        )
-
-    @staticmethod
-    def old_filter_by_metadata() -> None:
-        warnings.warn(
-            message="""Dep009: You are using the FilterMetadata() class, please use Filter.by_id(), Filter.by_update_time() or Filter.by_creation_time() instead.""",
-            category=DeprecationWarning,
-            stacklevel=1,
-        )
-
-    @staticmethod
-=======
->>>>>>> cde8258c
     def root_module_import(name: str, loc: str) -> None:
         warnings.warn(
             f"Dep010: Importing {name} from weaviate is deprecated. "
@@ -182,49 +154,6 @@
         )
 
     @staticmethod
-<<<<<<< HEAD
-    def old_reference_to() -> None:
-        warnings.warn(
-            message="""Dep011: You are using the old Reference.to() method. Please supply raw UUIDs instead.""",
-            category=DeprecationWarning,
-            stacklevel=1,
-        )
-
-    @staticmethod
-    def old_reference_to_multi_target() -> None:
-        warnings.warn(
-            message="""Dep012: You are using the old Reference.to_multi_target() method. Please use the ReferenceToMulti class instead.""",
-            category=DeprecationWarning,
-            stacklevel=1,
-        )
-
-    @staticmethod
-    def old_query_group_by_namespace(new_method: str, old_namespace: str) -> None:
-        warnings.warn(
-            message=f"""Dep013: Use {new_method} with the `group_by` argument instead. The {old_namespace} namespace will be removed in the final release.""",
-            category=DeprecationWarning,
-            stacklevel=1,
-        )
-
-    @staticmethod
-    def sort_init_deprecated() -> None:
-        warnings.warn(
-            message="""Dep014: You are initializing a Sort filter directly, which is deprecated. Use the static methods instead, e.g. Sort.by_property.""",
-            category=DeprecationWarning,
-            stacklevel=1,
-        )
-
-    @staticmethod
-    def direct_batch_deprecated() -> None:
-        warnings.warn(
-            message="""Dep015: You are creating a batch using client.batch or collection.batch, which is deprecated. Use X.batch._batch_mode_().""",
-            category=DeprecationWarning,
-            stacklevel=1,
-        )
-
-    @staticmethod
-=======
->>>>>>> cde8258c
     def weaviate_v3_client_is_deprecated() -> None:
         warnings.warn(
             message="""Dep016: You are using the Weaviate v3 client, which is deprecated.
