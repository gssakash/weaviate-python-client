import warnings
from datetime import datetime
from importlib.metadata import version, PackageNotFoundError
from typing import Literal, Optional

try:
    __version__ = version("weaviate-client")
except PackageNotFoundError:
    __version__ = "unknown version"


class _Warnings:
    @staticmethod
    def auth_with_anon_weaviate() -> None:
        warnings.warn(
            message="""Auth001: The client was configured to use authentication, but weaviate is configured without
                    authentication. Are you sure this is correct?""",
            category=UserWarning,
            stacklevel=1,
        )

    @staticmethod
    def auth_no_refresh_token(auth_len: Optional[int] = None) -> None:
        if auth_len is not None:
            msg = f"The current access token is only valid for {auth_len}s."
        else:
            msg = "Also, no expiration time was given."

        warnings.warn(
            message=f"""Auth002: The token returned from you identity provider does not contain a refresh token. {msg}

            Access to your weaviate instance is not possible after expiration and this client will return an
            authentication exception.

            Things to try:
            - You might need to enable refresh tokens in the settings of your authentication provider
            - You might need to send the correct scope. For some providers it needs to include "offline_access"
            """,
            category=UserWarning,
            stacklevel=1,
        )

    @staticmethod
    def auth_negative_expiration_time(expires_in: int) -> None:
        msg = f"""Auth003: Access token expiration time is negative: {expires_in}."""

        warnings.warn(message=msg, category=UserWarning, stacklevel=1)

    @staticmethod
    def auth_header_and_auth_secret() -> None:
        msg = """Auth004: Received an authentication header and an auth_client_secret parameter.

         The auth_client_secret takes precedence over the header and the authentication header will be ignored. Use
         weaviate.auth.AuthBearerToken(..) to supply an access token via auth_client_secret parameter and (if available)
         also supply refresh tokens and token lifetimes.
         """
        warnings.warn(message=msg, category=UserWarning, stacklevel=1)

    @staticmethod
    def auth_cannot_parse_oidc_config(url: str) -> None:
        msg = f"""Auth005: Could not parse Weaviates OIDC configuration, using unauthenticated access. If you added
        an authorization header yourself it will be unaffected.

        This can happen if weaviate is miss-configured or you have a proxy inbetween the client and weaviate.
        You can test this by visiting {url}."""
        warnings.warn(message=msg, category=UserWarning, stacklevel=1)

    @staticmethod
    def weaviate_server_older_than_1_14(server_version: str) -> None:
        warnings.warn(
            message=f"""Dep001: You are using the Weaviate Python Client version {__version__} which supports
            changes and features of Weaviate >=1.14.x, but you are connected to Weaviate {server_version}.
            If you want to make use of these new changes/features using this Python Client version, upgrade your
            Weaviate instance.""",
            category=DeprecationWarning,
            stacklevel=1,
        )

    @staticmethod
    def manual_batching() -> None:
        warnings.warn(
            message="""Dep002: You are batching manually. This means you are NOT using the client's built-in
            multi-threading. Setting `batch_size` in `client.batch.configure()`  to an int value will enabled automatic
            batching. See:
            https://weaviate.io/developers/weaviate/current/restful-api-references/batch.html#example-request-1""",
            category=DeprecationWarning,
            stacklevel=1,
        )

    @staticmethod
    def weaviate_too_old_for_openai(server_version: str) -> None:
        warnings.warn(
            message=f"""Dep003: You are trying to use the generative search, but you are connected to Weaviate {server_version}.
            Support for generative search was added in weaviate version 1.17.3.""",
            category=DeprecationWarning,
            stacklevel=1,
        )

    @staticmethod
    def startup_period_deprecated() -> None:
        warnings.warn(
            message="""Dep004: startup_period is deprecated and has no effect. Please remove it from your code.""",
            category=DeprecationWarning,
            stacklevel=1,
        )

    @staticmethod
    def token_refresh_failed(exc: Exception) -> None:
        warnings.warn(
            message=f"""Con001: Could not reach token issuer for the periodic refresh. This client will automatically
            retry to refresh. If this does not succeed, the client will become unauthenticated.
            Causes might be an unstable internet connection or a problem with your authentication provider.
            Exception: {exc}
            """,
            category=UserWarning,
            stacklevel=1,
        )

    @staticmethod
    def weaviate_too_old_vs_latest(server_version: str) -> None:
        warnings.warn(
            message=f"""Dep004: You are connected to Weaviate {server_version}.
            Please consider upgrading to the latest version. See https://www.weaviate.io/developers/weaviate for details.""",
            category=DeprecationWarning,
            stacklevel=1,
        )

    @staticmethod
    def weaviate_client_too_old_vs_latest(client_version: str, latest_version: str) -> None:
        warnings.warn(
            message=f"""Dep005: You are using weaviate-client version {client_version}. The latest version is {latest_version}.
            Please consider upgrading to the latest version. See https://weaviate.io/developers/weaviate/client-libraries/python for details.""",
            category=DeprecationWarning,
            stacklevel=1,
        )

    @staticmethod
    def use_of_client_batch_will_be_removed_in_next_major_release() -> None:
        warnings.warn(
            message="""Dep006: You are using the `client.batch()` method, which will be removed in the next major release.
            Please instead use the `client.batch.configure()` method to configure your batch and `client.batch` to enter the context manager.
            See https://weaviate.io/developers/weaviate/client-libraries/python for details.""",
            category=DeprecationWarning,
            stacklevel=1,
        )

    @staticmethod
    def reference_in_properties() -> None:
        warnings.warn(
            message="""Dep007: You are adding references as properties, which will be removed in an upcoming release. Please use the `references`
            parameter instead. See https://weaviate.io/developers/weaviate/client-libraries/python for details.""",
            category=DeprecationWarning,
            stacklevel=1,
        )

    @staticmethod
    def old_filter_by_property() -> None:
        warnings.warn(
            message="""Dep008: You are directly initiating the Filter() class, please use Filter.by_property("property") instead.""",
            category=DeprecationWarning,
            stacklevel=1,
        )

    @staticmethod
    def old_filter_by_metadata() -> None:
        warnings.warn(
            message="""Dep009: You are using the FilterMetada() class, please use Filter.by_id(), Filter.by_update_time() or Filter.by_creation_time() instead.""",
            category=DeprecationWarning,
            stacklevel=1,
        )

    @staticmethod
    def root_module_import(name: str, loc: str) -> None:
        warnings.warn(
            f"Dep010: Importing {name} from weaviate is deprecated. "
            f"Please import it from its specific module: weaviate.{loc}",
            DeprecationWarning,
            stacklevel=2,  # don't increase stacklevel, as this otherwise writes the auth-secrets into the log
        )

    @staticmethod
    def old_reference_to() -> None:
        warnings.warn(
            message="""Dep011: You are using the old Reference.to() method. Please supply raw UUIDs instead.""",
            category=DeprecationWarning,
            stacklevel=1,
        )

    @staticmethod
    def old_reference_to_multi_target() -> None:
        warnings.warn(
            message="""Dep012: You are using the old Reference.to_multi_target() method. Please use the ReferenceToMulti class instead.""",
            category=DeprecationWarning,
            stacklevel=1,
        )

    @staticmethod
<<<<<<< HEAD
    def sort_init_deprecated() -> None:
        warnings.warn(
            message="""Dep013: You are initialising a Sort filter directly, which is deprecated. Use the static methods instead, e.g. Sort.by_property.""",
=======
    def old_query_group_by_namespace(new_method: str, old_namespace: str) -> None:
        warnings.warn(
            message=f"""Dep013: Use {new_method} with the `group_by` argument instead. The {old_namespace} namespace will be removed in the final release.""",
>>>>>>> 24e6bd22
            category=DeprecationWarning,
            stacklevel=1,
        )

    @staticmethod
    def datetime_insertion_with_no_specified_timezone(date: datetime) -> None:
        warnings.warn(
            message=f"""Con002: You are inserting the datetime object {date} without a timezone. The timezone will be set to UTC.
            If you want to use a different timezone, please specify it in the datetime object. For example:
            datetime.datetime(2021, 1, 1, 0, 0, 0, tzinfo=datetime.timezone(-datetime.timedelta(hours=2))).isoformat() = 2021-01-01T00:00:00-02:00
            """,
            category=UserWarning,
            stacklevel=1,
        )

    @staticmethod
    def text2vec_huggingface_endpoint_url_and_model_set_together() -> None:
        warnings.warn(
            message="""Con003: You are setting the endpoint_url alongside model or passage_model & query_model in your Text2Vec-HuggingFace module configuration.
            The model definitions will be ignored in favour of endpoint_url.
            """,
            category=UserWarning,
            stacklevel=1,
        )

    @staticmethod
    def batch_executor_is_shutdown() -> None:
        warnings.warn(
            message="""Bat001: The BatchExecutor was shutdown, most probably when it exited the `with` statement.
                It will be initialized again. If you are not `batch` in the `with client.batch as batch`
                please make sure to shut it down when done importing data: `client.batch.shutdown()`.
                You can start it again using the `client.batch.start()` method.""",
            category=UserWarning,
            stacklevel=1,
        )

    @staticmethod
    def batch_weaviate_overloaded_sleeping(sleep: int) -> None:
        warnings.warn(
            message=f"""Bat002: Weaviate is currently overloaded. Sleeping for {sleep} seconds.""",
            category=UserWarning,
            stacklevel=1,
        )

    @staticmethod
    def batch_refresh_failed(err: str) -> None:
        warnings.warn(
            message=f"""Bat003: The dynamic batch-size could not be refreshed successfully. Algorithm backing off by 10 seconds. {err}""",
            category=UserWarning,
            stacklevel=1,
        )

    @staticmethod
    def batch_retrying_failed_batches_hit_hard_limit(limit: int) -> None:
        warnings.warn(
            message=f"""Bat004: Attempts to retry failed objects and/or references have hit the hard limit of {limit}.
            The failed objects and references can be accessed in client.collections.batch.failed_objects and client.collections.batch.failed_references.""",
            category=UserWarning,
            stacklevel=1,
        )

    @staticmethod
    def batch_create_automatic(type_: Literal["objects", "references"]) -> None:
        warnings.warn(
            message=f"""You are tying to manually create {type_} in an automatic batching environment. If you want to do manual batching, you need to use
            client.batch.configure() to return a new Batch object with `dynamic=False` and `batch_size=None`.""",
            category=UserWarning,
            stacklevel=1,
        )

    @staticmethod
    def reranking_not_enabled() -> None:
        warnings.warn(
            message="""Grpc001: Reranking is not in the gRPC API for this Weaviate version. You must update to the latest Weaviate server version to use this new functionality.
            This query will execute without reranking.""",
            category=UserWarning,
            stacklevel=1,
        )<|MERGE_RESOLUTION|>--- conflicted
+++ resolved
@@ -195,15 +195,17 @@
         )
 
     @staticmethod
-<<<<<<< HEAD
+    def old_query_group_by_namespace(new_method: str, old_namespace: str) -> None:
+        warnings.warn(
+            message=f"""Dep013: Use {new_method} with the `group_by` argument instead. The {old_namespace} namespace will be removed in the final release.""",
+            category=DeprecationWarning,
+            stacklevel=1,
+        )
+
+    @staticmethod
     def sort_init_deprecated() -> None:
         warnings.warn(
-            message="""Dep013: You are initialising a Sort filter directly, which is deprecated. Use the static methods instead, e.g. Sort.by_property.""",
-=======
-    def old_query_group_by_namespace(new_method: str, old_namespace: str) -> None:
-        warnings.warn(
-            message=f"""Dep013: Use {new_method} with the `group_by` argument instead. The {old_namespace} namespace will be removed in the final release.""",
->>>>>>> 24e6bd22
+            message="""Dep014: You are initialising a Sort filter directly, which is deprecated. Use the static methods instead, e.g. Sort.by_property.""",
             category=DeprecationWarning,
             stacklevel=1,
         )
