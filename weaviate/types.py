import datetime
import uuid as uuid_package
from typing import Dict, Union, List, Tuple

DATE = datetime.datetime
UUID = Union[str, uuid_package.UUID]
UUIDS = Union[List[UUID], UUID]
NUMBER = Union[int, float]
GEO_COORDINATES = Tuple[float, float]

BEACON = "weaviate://localhost/"

PRIMITIVE = Union[str, int, float, bool, datetime.datetime, uuid_package.UUID]

DATATYPE_TO_PYTHON_TYPE = {
    "text": str,
    "int": int,
    "text[]": List[str],
    "int[]": List[int],
    "boolean": bool,
    "boolean[]": List[bool],
    "number": float,
    "number[]": List[float],
    "date": datetime.datetime,
    "date[]": List[datetime.datetime],
    "geoCoordinates": GEO_COORDINATES,
    "object": Dict[str, PRIMITIVE],
    "object[]": List[Dict[str, PRIMITIVE]],
}
PYTHON_TYPE_TO_DATATYPE = {val: key for key, val in DATATYPE_TO_PYTHON_TYPE.items()}
TIME = datetime.datetime

WeaviateField = Union[
    str,
    bool,
    int,
    float,
    DATE,
    UUID,
    GEO_COORDINATES,
<<<<<<< HEAD
    List[Union[str, bool, int, float, DATE, UUID, GEO_COORDINATES]],
=======
    List["WeaviateField"],
    Dict[str, "WeaviateField"],
>>>>>>> a0572e82
]<|MERGE_RESOLUTION|>--- conflicted
+++ resolved
@@ -38,10 +38,10 @@
     DATE,
     UUID,
     GEO_COORDINATES,
-<<<<<<< HEAD
-    List[Union[str, bool, int, float, DATE, UUID, GEO_COORDINATES]],
-=======
-    List["WeaviateField"],
-    Dict[str, "WeaviateField"],
->>>>>>> a0572e82
+    List[str],
+    List[bool],
+    List[int],
+    List[float],
+    List[DATE],
+    List[UUID],
 ]