--- conflicted
+++ resolved
@@ -13,11 +13,7 @@
 from .collection import _Collection
 from .collection.collection_model import _CollectionModel
 from .config import Config
-<<<<<<< HEAD
-from .connect.connection import Connection, TIMEOUT_TYPE_RETURN, GRPCConnection
-=======
-from .connect.connection import Connection, ConnectionParams, TIMEOUT_TYPE_RETURN
->>>>>>> 95a5cc1e
+from .connect.connection import Connection, ConnectionParams, GRPCConnection, TIMEOUT_TYPE_RETURN
 from .contextionary import Contextionary
 from .data import DataObject
 from .embedded import EmbeddedDB, EmbeddedOptions
@@ -108,24 +104,35 @@
         raise UnexpectedStatusCodeException("Meta endpoint", response)
 
     @staticmethod
-    def _parse_url_and_embedded_db(
-        url: Optional[str], embedded_options: Optional[EmbeddedOptions]
-    ) -> Tuple[str, Optional[EmbeddedDB]]:
-        if embedded_options is None and url is None:
-            raise TypeError("Either url or embedded options must be present.")
-        elif embedded_options is not None and url is not None:
+    def _parse_connection_params_and_embedded_db(
+        connection_params: Optional[ConnectionParams], embedded_options: Optional[EmbeddedOptions]
+    ) -> Tuple[ConnectionParams, Optional[EmbeddedDB]]:
+        if connection_params is None and embedded_options is None:
+            raise TypeError("Either connection_params or embedded_options must be present.")
+        elif connection_params is not None and embedded_options is not None:
             raise TypeError(
-                f"URL is not expected to be set when using embedded_options but URL was {url}"
+                f"connection_params is not expected to be set when using embedded_options but connection_params was {connection_params}"
             )
 
         if embedded_options is not None:
             embedded_db = EmbeddedDB(options=embedded_options)
             embedded_db.start()
-            return f"http://localhost:{embedded_db.options.port}", embedded_db
-
-        if not isinstance(url, str):
-            raise TypeError(f"URL is expected to be string but is {type(url)}")
-        return url.strip("/"), None
+            return (
+                ConnectionParams(
+                    scheme="http",
+                    host="localhost",
+                    port=embedded_db.options.port,
+                    grpc_port=50051,
+                ),
+                embedded_db,
+            )
+
+        if not isinstance(connection_params, ConnectionParams):
+            raise TypeError(
+                f"connection_params is expected to be a ConnectionParams object but is {type(connection_params)}"
+            )
+
+        return connection_params, None
 
     def __del__(self) -> None:
         # in case an exception happens before definition of these members
@@ -136,22 +143,22 @@
 class CollectionClient(_ClientBase):
     def __init__(
         self,
-        url: Optional[str] = None,
-        grpc_port: int = 50051,
+        connection_params: Optional[ConnectionParams] = None,
         auth_client_secret: Optional[AuthCredentials] = None,
         additional_headers: Optional[Dict[str, Any]] = None,
         embedded_options: Optional[EmbeddedOptions] = None,
     ) -> None:
-        url, embedded_db = self._parse_url_and_embedded_db(url, embedded_options)
+        connection_params, embedded_db = self._parse_connection_params_and_embedded_db(
+            connection_params, embedded_options
+        )
         config = Config()
 
         self._connection = GRPCConnection(
-            url=url,
+            connection_params=connection_params,
             auth_client_secret=auth_client_secret,
             timeout_config=_get_valid_timeout_config((10, 60)),
             additional_headers=additional_headers,
             embedded_db=embedded_db,
-            grcp_port=grpc_port,
             connection_config=config.connection_config,
             proxies=None,
             trust_env=False,
@@ -165,8 +172,8 @@
         self.query = Query(self._connection)
         self.backup = Backup(self._connection)
         self.cluster = Cluster(self._connection)
-        self.collection = Collection(self._connection)
-        self._collection_model = CollectionModel(self._connection)  # experimental
+        self.collection = _Collection(self._connection)
+        self._collection_model = _CollectionModel(self._connection)  # experimental
 
 
 class Client(_ClientBase):
@@ -260,13 +267,9 @@
             `TypeError`
                 If arguments are of a wrong data type.
         """
-<<<<<<< HEAD
-        url, embedded_db = self._parse_url_and_embedded_db(url, embedded_options)
-=======
-        connection_params, embedded_db = self.__parse_connection_params_and_embedded_db(
+        connection_params, embedded_db = self._parse_connection_params_and_embedded_db(
             connection_params, embedded_options
         )
->>>>>>> 95a5cc1e
         config = Config() if additional_config is None else additional_config
 
         self._connection = Connection(
@@ -288,85 +291,6 @@
         self.query = Query(self._connection)
         self.backup = Backup(self._connection)
         self.cluster = Cluster(self._connection)
-<<<<<<< HEAD
-=======
-        self.collection = _Collection(self._connection)
-        self.collection_model = _CollectionModel(self._connection)
-
-    def is_ready(self) -> bool:
-        """
-        Ping Weaviate's ready state
-
-        Returns
-        -------
-        bool
-            True if Weaviate is ready to accept requests,
-            False otherwise.
-        """
-
-        try:
-            response = self._connection.get(path="/.well-known/ready")
-            if response.status_code == 200:
-                return True
-            return False
-        except RequestsConnectionError:
-            return False
-
-    def is_live(self) -> bool:
-        """
-        Ping Weaviate's live state.
-
-        Returns
-        --------
-        bool
-            True if weaviate is live and should not be killed,
-            False otherwise.
-        """
-
-        response = self._connection.get(path="/.well-known/live")
-        if response.status_code == 200:
-            return True
-        return False
-
-    def get_meta(self) -> dict:
-        """
-        Get the meta endpoint description of weaviate.
-
-        Returns
-        -------
-        dict
-            The dict describing the weaviate configuration.
-
-        Raises
-        ------
-        weaviate.UnexpectedStatusCodeException
-            If weaviate reports a none OK status.
-        """
-
-        return self._connection.get_meta()
-
-    def get_open_id_configuration(self) -> Optional[Dict[str, Any]]:
-        """
-        Get the openid-configuration.
-
-        Returns
-        -------
-        dict
-            The configuration or None if not configured.
-
-        Raises
-        ------
-        weaviate.UnexpectedStatusCodeException
-            If weaviate reports a none OK status.
-        """
-
-        response = self._connection.get(path="/.well-known/openid-configuration")
-        if response.status_code == 200:
-            return _type_request_response(response.json())
-        if response.status_code == 404:
-            return None
-        raise UnexpectedStatusCodeException("Meta endpoint", response)
->>>>>>> 95a5cc1e
 
     @property
     def timeout_config(self) -> TIMEOUT_TYPE_RETURN:
@@ -396,44 +320,4 @@
         Setter for `timeout_config`. (docstring should be only in the Getter)
         """
 
-<<<<<<< HEAD
-        self._connection.timeout_config = _get_valid_timeout_config(timeout_config)
-=======
-        self._connection.timeout_config = _get_valid_timeout_config(timeout_config)
-
-    @staticmethod
-    def __parse_connection_params_and_embedded_db(
-        connection_params: Optional[ConnectionParams], embedded_options: Optional[EmbeddedOptions]
-    ) -> Tuple[ConnectionParams, Optional[EmbeddedDB]]:
-        if connection_params is None and embedded_options is None:
-            raise TypeError("Either connection_params or embedded_options must be present.")
-        elif connection_params is not None and embedded_options is not None:
-            raise TypeError(
-                f"connection_params is not expected to be set when using embedded_options but connection_params was {connection_params}"
-            )
-
-        if embedded_options is not None:
-            embedded_db = EmbeddedDB(options=embedded_options)
-            embedded_db.start()
-            return (
-                ConnectionParams(
-                    scheme="http",
-                    host="localhost",
-                    port=embedded_db.options.port,
-                    grpc_port=50051,
-                ),
-                embedded_db,
-            )
-
-        if not isinstance(connection_params, ConnectionParams):
-            raise TypeError(
-                f"connection_params is expected to be a ConnectionParams object but is {type(connection_params)}"
-            )
-
-        return connection_params, None
-
-    def __del__(self) -> None:
-        # in case an exception happens before definition of these members
-        if hasattr(self, "_connection"):
-            self._connection.close()
->>>>>>> 95a5cc1e
+        self._connection.timeout_config = _get_valid_timeout_config(timeout_config)