from typing import (
    List,
    Optional,
    Union,
    Type,
)

from weaviate.collection.classes.filters import (
    _Filters,
)
from weaviate.collection.classes.grpc import (
    MetadataQuery,
    PROPERTIES,
    Sort,
)
from weaviate.collection.classes.internal import _GenerativeReturn, _Object, _Generative
from weaviate.collection.classes.types import (
    Properties,
)
from weaviate.collection.queries.base import _Grpc
from weaviate.types import UUID


class _FetchObjectsQuery(_Grpc):
    def fetch_objects(
        self,
        limit: Optional[int] = None,
        offset: Optional[int] = None,
        after: Optional[UUID] = None,
        filters: Optional[_Filters] = None,
        sort: Optional[Union[Sort, List[Sort]]] = None,
        return_metadata: Optional[MetadataQuery] = None,
        return_properties: Optional[Union[PROPERTIES, Type[Properties]]] = None,
    ) -> List[_Object[Properties]]:
        ret_properties, ret_type = self._determine_generic(return_properties)
        res = self._query().get(
            limit=limit,
            offset=offset,
            after=after,
            filters=filters,
            sort=sort,
            return_metadata=return_metadata,
            return_properties=ret_properties,
        )
        return self._result_to_query_return(res, ret_type)


class _FetchObjectsGenerate(_Grpc):
    def fetch_objects(
        self,
        single_prompt: Optional[str] = None,
        grouped_task: Optional[str] = None,
        grouped_properties: Optional[List[str]] = None,
        limit: Optional[int] = None,
        offset: Optional[int] = None,
        after: Optional[UUID] = None,
        filters: Optional[_Filters] = None,
        sort: Optional[Union[Sort, List[Sort]]] = None,
        return_metadata: Optional[MetadataQuery] = None,
        return_properties: Optional[Union[PROPERTIES, Type[Properties]]] = None,
<<<<<<< HEAD
    ) -> Union[_QueryReturn[Properties], _GenerativeReturn[Properties]]:
        ret_properties, ret_type = self._parse_return_properties(return_properties)
=======
    ) -> _GenerativeReturn[Properties]:
        ret_properties, ret_type = self._determine_generic(return_properties)
>>>>>>> caf9f048
        res = self._query().get(
            limit=limit,
            offset=offset,
            after=after,
            filters=filters,
            sort=sort,
            return_metadata=return_metadata,
            return_properties=ret_properties,
            generative=_Generative(
                single=single_prompt,
                grouped=grouped_task,
                grouped_properties=grouped_properties,
            ),
        )
        return self._result_to_generative_return(res, ret_type)<|MERGE_RESOLUTION|>--- conflicted
+++ resolved
@@ -32,7 +32,7 @@
         return_metadata: Optional[MetadataQuery] = None,
         return_properties: Optional[Union[PROPERTIES, Type[Properties]]] = None,
     ) -> List[_Object[Properties]]:
-        ret_properties, ret_type = self._determine_generic(return_properties)
+        ret_properties, ret_type = self._parse_return_properties(return_properties)
         res = self._query().get(
             limit=limit,
             offset=offset,
@@ -58,13 +58,8 @@
         sort: Optional[Union[Sort, List[Sort]]] = None,
         return_metadata: Optional[MetadataQuery] = None,
         return_properties: Optional[Union[PROPERTIES, Type[Properties]]] = None,
-<<<<<<< HEAD
-    ) -> Union[_QueryReturn[Properties], _GenerativeReturn[Properties]]:
+    ) -> _GenerativeReturn[Properties]:
         ret_properties, ret_type = self._parse_return_properties(return_properties)
-=======
-    ) -> _GenerativeReturn[Properties]:
-        ret_properties, ret_type = self._determine_generic(return_properties)
->>>>>>> caf9f048
         res = self._query().get(
             limit=limit,
             offset=offset,
