from io import BufferedReader
from pathlib import Path
from typing import List, Optional, Type, Union

from weaviate.collection.classes.filters import (
    _Filters,
)
from weaviate.collection.classes.grpc import MetadataQuery, PROPERTIES
from weaviate.collection.classes.internal import (
    _Generative,
    _GenerativeReturn,
    _GroupBy,
    _GroupByReturn,
    _QueryReturn,
)
from weaviate.collection.classes.types import (
    Properties,
)
from weaviate.collection.queries.base import _Grpc


class _NearImageQuery(_Grpc):
    def near_image(
        self,
        near_image: Union[str, Path, BufferedReader],
        certainty: Optional[float] = None,
        distance: Optional[float] = None,
        limit: Optional[int] = None,
        auto_limit: Optional[int] = None,
        filters: Optional[_Filters] = None,
        return_metadata: Optional[MetadataQuery] = None,
        return_properties: Optional[Union[PROPERTIES, Type[Properties]]] = None,
<<<<<<< HEAD
    ) -> List[_Object[Properties]]:
        ret_properties, ret_type = self._parse_return_properties(return_properties)
=======
    ) -> _QueryReturn[Properties]:
        ret_properties, ret_type = self._determine_generic(return_properties)
>>>>>>> f23f041f
        res = self._query().near_image(
            image=self._parse_media(near_image),
            certainty=certainty,
            distance=distance,
            filters=filters,
            limit=limit,
            autocut=auto_limit,
            return_metadata=return_metadata,
            return_properties=ret_properties,
        )
        return self._result_to_query_return(res, ret_type)


class _NearImageGenerate(_Grpc):
    def near_image(
        self,
        near_image: Union[str, Path, BufferedReader],
        single_prompt: Optional[str] = None,
        grouped_task: Optional[str] = None,
        grouped_properties: Optional[List[str]] = None,
        certainty: Optional[float] = None,
        distance: Optional[float] = None,
        limit: Optional[int] = None,
        auto_limit: Optional[int] = None,
        filters: Optional[_Filters] = None,
        return_metadata: Optional[MetadataQuery] = None,
        return_properties: Optional[Union[PROPERTIES, Type[Properties]]] = None,
    ) -> _GenerativeReturn[Properties]:
        ret_properties, ret_type = self._parse_return_properties(return_properties)
        res = self._query().near_image(
            image=self._parse_media(near_image),
            certainty=certainty,
            distance=distance,
            filters=filters,
            generative=_Generative(
                single=single_prompt,
                grouped=grouped_task,
                grouped_properties=grouped_properties,
            ),
            limit=limit,
            autocut=auto_limit,
            return_metadata=return_metadata,
            return_properties=ret_properties,
        )
        return self._result_to_generative_return(res, ret_type)


class _NearImageGroupBy(_Grpc):
    def near_image(
        self,
        near_image: Union[str, Path, BufferedReader],
        group_by_property: str,
        number_of_groups: int,
        objects_per_group: int,
        certainty: Optional[float] = None,
        distance: Optional[float] = None,
        limit: Optional[int] = None,
        auto_limit: Optional[int] = None,
        filters: Optional[_Filters] = None,
        return_metadata: Optional[MetadataQuery] = None,
        return_properties: Optional[Union[PROPERTIES, Type[Properties]]] = None,
    ) -> _GroupByReturn[Properties]:
        ret_properties, ret_type = self._parse_return_properties(return_properties)
        res = self._query().near_image(
            image=self._parse_media(near_image),
            certainty=certainty,
            distance=distance,
            filters=filters,
            group_by=_GroupBy(
                prop=group_by_property,
                number_of_groups=number_of_groups,
                objects_per_group=objects_per_group,
            ),
            limit=limit,
            autocut=auto_limit,
            return_metadata=return_metadata,
            return_properties=ret_properties,
        )
        return self._result_to_groupby_return(res, ret_type)<|MERGE_RESOLUTION|>--- conflicted
+++ resolved
@@ -30,13 +30,8 @@
         filters: Optional[_Filters] = None,
         return_metadata: Optional[MetadataQuery] = None,
         return_properties: Optional[Union[PROPERTIES, Type[Properties]]] = None,
-<<<<<<< HEAD
-    ) -> List[_Object[Properties]]:
+    ) -> _QueryReturn[Properties]:
         ret_properties, ret_type = self._parse_return_properties(return_properties)
-=======
-    ) -> _QueryReturn[Properties]:
-        ret_properties, ret_type = self._determine_generic(return_properties)
->>>>>>> f23f041f
         res = self._query().near_image(
             image=self._parse_media(near_image),
             certainty=certainty,
