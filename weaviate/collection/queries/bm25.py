--- conflicted
+++ resolved
@@ -29,8 +29,7 @@
         filters: Optional[_Filters] = None,
         return_metadata: Optional[MetadataQuery] = None,
         return_properties: Optional[Union[PROPERTIES, Type[Properties]]] = None,
-<<<<<<< HEAD
-    ) -> List[_Object[Properties]]:
+    ) -> _QueryReturn[Properties]:
         """Search for objects in this collection using the keyword-based BM25 algorithm.
 
         See the [docs](https://weaviate.io/developers/weaviate/search/bm25) for a more detailed explanation.
@@ -47,9 +46,6 @@
         Note:
             If neither `return_metadata` nor `return_properties` are provided then all properties and metadata are returned except for `metadata.vector`.
         """
-=======
-    ) -> _QueryReturn[Properties]:
->>>>>>> f23f041f
         ret_properties, ret_type = self._determine_generic(return_properties)
         res = self._query().bm25(
             query=query,
