import datetime
import uuid as uuid_package
from typing import (
    Dict,
    Any,
    Optional,
    List,
    Tuple,
    Union,
    Generic,
    Type,
    cast,
    get_type_hints,
    get_origin,
)

from google.protobuf.struct_pb2 import Struct
from requests.exceptions import ConnectionError as RequestsConnectionError

from weaviate.collection.classes.batch import _BatchDeleteResult
from weaviate.collection.classes.config import ConsistencyLevel
from weaviate.collection.classes.data import (
    BatchReference,
    DataObject,
    Error,
    _BatchReturn,
    RefError,
)
from weaviate.collection.classes.internal import (
    _Object,
    _metadata_from_dict,
    Reference,
    _Reference,
)
from weaviate.collection.classes.orm import (
    Model,
)
from weaviate.collection.classes.types import Properties, TProperties, _check_data_model
from weaviate.collection.classes.filters import _Filters
from weaviate.collection.grpc_batch import _BatchGRPC
from weaviate.collection.rest_batch import _BatchREST
from weaviate.connect import Connection
from weaviate.exceptions import (
    UnexpectedStatusCodeException,
    ObjectAlreadyExistsException,
    WeaviateInsertInvalidPropertyError,
)
from weaviate.util import (
    _datetime_to_string,
    _decode_json_response_dict,
    _decode_json_response_list,
)
from weaviate.types import BEACON, UUID
from weaviate_grpc import weaviate_pb2


class _Data:
    def __init__(
        self,
        connection: Connection,
        name: str,
        consistency_level: Optional[ConsistencyLevel],
        tenant: Optional[str],
    ) -> None:
        self._connection = connection
        self.name = name
        self._consistency_level = consistency_level
        self._tenant = tenant
        self._batch_grpc = _BatchGRPC(connection, consistency_level)
        self._batch_rest = _BatchREST(connection)

    def __validate_props(self, props: Dict[str, Any], clean_props: bool) -> None:
        should_throw = False
        if "id" in props:
            if clean_props:
                del props["id"]
            else:
                should_throw = True
        if "vector" in props:
            if clean_props:
                del props["vector"]
            else:
                should_throw = True
        if should_throw:
            raise WeaviateInsertInvalidPropertyError(props)

    def _insert(self, weaviate_obj: Dict[str, Any], clean_props: bool) -> uuid_package.UUID:
        path = "/objects"
        self.__validate_props(weaviate_obj["properties"], clean_props=clean_props)

        params, weaviate_obj = self.__apply_context_to_params_and_object({}, weaviate_obj)
        try:
            response = self._connection.post(path=path, weaviate_object=weaviate_obj, params=params)
        except RequestsConnectionError as conn_err:
            raise RequestsConnectionError("Object was not added to Weaviate.") from conn_err
        if response.status_code == 200:
            return uuid_package.UUID(weaviate_obj["id"])

        try:
            response_json = _decode_json_response_dict(response, "insert object")
            assert response_json is not None
            if "already exists" in response_json["error"][0]["message"]:
                raise ObjectAlreadyExistsException(weaviate_obj["id"])
        except KeyError:
            pass
        raise UnexpectedStatusCodeException("Creating object", response)

    def _insert_many(self, objects: List[Dict[str, Any]], clean_props: bool) -> _BatchReturn:
        weaviate_objs: List[weaviate_pb2.BatchObject] = [
            weaviate_pb2.BatchObject(
                class_name=self.name,
                vector=obj["vector"] if obj["vector"] is not None else None,
                uuid=str(obj["uuid"]) if obj["uuid"] is not None else str(uuid_package.uuid4()),
                properties=self.__parse_properties_grpc(obj["properties"], clean_props),
                tenant=self._tenant,
            )
            for obj in objects
        ]

        errors = self._batch_grpc.batch(weaviate_objs)

        all_responses: List[Union[uuid_package.UUID, Error]] = cast(
            List[Union[uuid_package.UUID, Error]], list(range(len(weaviate_objs)))
        )
        return_success: Dict[int, uuid_package.UUID] = {}
        return_errors: Dict[int, Error] = {}

        for idx, obj in enumerate(weaviate_objs):
            if idx in errors:
                error = Error(errors[idx], original_uuid=objects[idx].get("uuid"))
                return_errors[idx] = error
                all_responses[idx] = error
            else:
                success = uuid_package.UUID(obj.uuid)
                return_success[idx] = success
                all_responses[idx] = success

        return _BatchReturn(
            uuids=return_success,
            errors=return_errors,
            has_errors=len(errors) > 0,
            all_responses=all_responses,
        )

    def delete_by_id(self, uuid: UUID) -> bool:
        path = f"/objects/{self.name}/{uuid}"

        try:
            response = self._connection.delete(path=path, params=self.__apply_context({}))
        except RequestsConnectionError as conn_err:
            raise RequestsConnectionError("Object could not be deleted.") from conn_err
        if response.status_code == 204:
            return True  # Successfully deleted
        elif response.status_code == 404:
            return False  # did not exist
        raise UnexpectedStatusCodeException("Delete object", response)

    def delete_many(
        self, where: _Filters, verbose: bool = False, dry_run: bool = False
    ) -> _BatchDeleteResult:
        return self._batch_rest.delete(
            self.name, where, verbose, dry_run, self._consistency_level, self._tenant
        )

    def _replace(self, weaviate_obj: Dict[str, Any], uuid: UUID) -> None:
        path = f"/objects/{self.name}/{uuid}"
        params, weaviate_obj = self.__apply_context_to_params_and_object({}, weaviate_obj)

        weaviate_obj["id"] = str(uuid)  # must add ID to payload for PUT request

        try:
            response = self._connection.put(path=path, weaviate_object=weaviate_obj, params=params)
        except RequestsConnectionError as conn_err:
            raise RequestsConnectionError("Object was not replaced.") from conn_err
        if response.status_code == 200:
            return
        raise UnexpectedStatusCodeException("Replacing object", response)

    def _update(self, weaviate_obj: Dict[str, Any], uuid: UUID) -> None:
        path = f"/objects/{self.name}/{uuid}"
        params, weaviate_obj = self.__apply_context_to_params_and_object({}, weaviate_obj)

        try:
            response = self._connection.patch(
                path=path, weaviate_object=weaviate_obj, params=params
            )
        except RequestsConnectionError as conn_err:
            raise RequestsConnectionError("Object was not updated.") from conn_err
        if response.status_code == 204:
            return
        raise UnexpectedStatusCodeException("Update object", response)

    def _get_by_id(self, uuid: UUID, include_vector: bool) -> Optional[Dict[str, Any]]:
        path = f"/objects/{self.name}/{uuid}"
        params: Dict[str, Any] = {}
        if include_vector:
            params["include"] = "vector"
        return self._get_from_weaviate(params=self.__apply_context(params), path=path)

    def _get(self, limit: Optional[int], include_vector: bool) -> Optional[Dict[str, Any]]:
        path = "/objects"
        params: Dict[str, Any] = {"class": self.name}
        if limit is not None:
            params["limit"] = limit
        if include_vector:
            params["include"] = "vector"
        return self._get_from_weaviate(params=self.__apply_context(params), path=path)

    def _get_from_weaviate(self, params: Dict[str, Any], path: str) -> Optional[Dict[str, Any]]:
        try:
            response = self._connection.get(path=path, params=params)
        except RequestsConnectionError as conn_err:
            raise RequestsConnectionError("Could not get object/s.") from conn_err
        if response.status_code == 200:
            response_json = _decode_json_response_dict(response, "get")
            assert response_json is not None
            return response_json
        if response.status_code == 404:
            return None
        raise UnexpectedStatusCodeException("Get object/s", response)

    def _reference_add(self, from_uuid: UUID, from_property: str, ref: Reference) -> None:
        params: Dict[str, str] = {}

        path = f"/objects/{self.name}/{from_uuid}/references/{from_property}"
        for beacon in ref._to_beacons():
            try:
                response = self._connection.post(
                    path=path,
                    weaviate_object=beacon,
                    params=self.__apply_context(params),
                )
            except RequestsConnectionError as conn_err:
                raise RequestsConnectionError("Reference was not added.") from conn_err
            if response.status_code != 200:
                raise UnexpectedStatusCodeException("Add property reference to object", response)

    def _reference_add_many(
        self, refs: List[Dict[str, str]]
    ) -> Optional[Dict[int, List[RefError]]]:
        params: Dict[str, str] = {}
        if self._consistency_level is not None:
            params["consistency_level"] = self._consistency_level

        if self._tenant is not None:
            for ref in refs:
                ref["tenant"] = self._tenant

        response = self._connection.post(
            path="/batch/references", weaviate_object=refs, params=params
        )

        error_return: Dict[int, List[RefError]] = {}
        if response.status_code == 200:
            response_json = _decode_json_response_list(response, "batch references")
            assert response_json is not None

            for i, resp in enumerate(response_json):
                if "errors" in resp["result"] and len(resp["result"]["errors"]["error"]) > 0:
                    error_return[i] = [
                        RefError(message=err["message"])
                        for err in resp["result"]["errors"]["error"]
                    ]

            if len(error_return) > 0:
                return error_return
            return None
        raise UnexpectedStatusCodeException("Send ref batch", response)

    def _reference_delete(self, from_uuid: UUID, from_property: str, ref: Reference) -> None:
        params: Dict[str, str] = {}

        path = f"/objects/{self.name}/{from_uuid}/references/{from_property}"
        for beacon in ref._to_beacons():
            try:
                response = self._connection.delete(
                    path=path,
                    weaviate_object=beacon,
                    params=self.__apply_context(params),
                )
            except RequestsConnectionError as conn_err:
                raise RequestsConnectionError("Reference was not added.") from conn_err
            if response.status_code != 204:
                raise UnexpectedStatusCodeException("Add property reference to object", response)

    def _reference_replace(self, from_uuid: UUID, from_property: str, ref: Reference) -> None:
        params: Dict[str, str] = {}

        path = f"/objects/{self.name}/{from_uuid}/references/{from_property}"
        try:
            response = self._connection.put(
                path=path,
                weaviate_object=ref._to_beacons(),
                params=self.__apply_context(params),
            )
        except RequestsConnectionError as conn_err:
            raise RequestsConnectionError("Reference was not added.") from conn_err
        if response.status_code != 200:
            raise UnexpectedStatusCodeException("Add property reference to object", response)

    def __apply_context(self, params: Dict[str, Any]) -> Dict[str, Any]:
        if self._tenant is not None:
            params["tenant"] = self._tenant
        if self._consistency_level is not None:
            params["consistency_level"] = self._consistency_level
        return params

    def __apply_context_to_params_and_object(
        self, params: Dict[str, Any], obj: Dict[str, Any]
    ) -> Tuple[Dict[str, Any], Dict[str, Any]]:
        if self._tenant is not None:
            obj["tenant"] = self._tenant
        if self._consistency_level is not None:
            params["consistency_level"] = self._consistency_level
        return params, obj

    def _serialize_properties(self, data: Properties) -> Dict[str, Any]:
        return {
            key: val._to_beacons()
            if isinstance(val, _Reference)
            else self.__serialize_primitive(val)
            for key, val in data.items()
        }

    def __serialize_primitive(self, value: Any) -> Any:
        if isinstance(value, uuid_package.UUID):
            return str(value)
        if isinstance(value, datetime.datetime):
            return _datetime_to_string(value)
        if isinstance(value, list):
            return [self.__serialize_primitive(val) for val in value]
        return value

    def _deserialize_primitive(self, value: Any, type_value: Optional[Any]) -> Any:
        if type_value is None:
            return value
        if type_value == uuid_package.UUID:
            return uuid_package.UUID(value)
        if type_value == datetime.datetime:
            return datetime.datetime.fromisoformat(value)
        if isinstance(type_value, list):
            return [
                self._deserialize_primitive(val, type_value[idx]) for idx, val in enumerate(value)
            ]
        return value

    def __parse_properties_grpc(
        self, data: Dict[str, Any], clean_props: bool
    ) -> weaviate_pb2.BatchObject.Properties:
        self.__validate_props(data, clean_props)

        multi_target: List[weaviate_pb2.BatchObject.RefPropertiesMultiTarget] = []
        single_target: List[weaviate_pb2.BatchObject.RefPropertiesSingleTarget] = []
        non_ref_properties: Struct = Struct()
        bool_arrays: List[weaviate_pb2.BooleanArrayProperties] = []
        text_arrays: List[weaviate_pb2.TextArrayProperties] = []
        int_arrays: List[weaviate_pb2.IntArrayProperties] = []
        float_arrays: List[weaviate_pb2.NumberArrayProperties] = []
        for key, val in data.items():
            if isinstance(val, _Reference):
                if val.is_multi_target:
                    multi_target.append(
                        weaviate_pb2.BatchObject.RefPropertiesMultiTarget(
                            uuids=val.uuids_str,
                            target_collection=val.target_collection,
                            prop_name=key,
                        )
                    )
                else:
                    single_target.append(
                        weaviate_pb2.BatchObject.RefPropertiesSingleTarget(
                            uuids=val.uuids_str, prop_name=key
                        )
                    )
            elif isinstance(val, list) and isinstance(val[0], bool):
                bool_arrays.append(weaviate_pb2.BooleanArrayProperties(prop_name=key, values=val))
            elif isinstance(val, list) and isinstance(val[0], str):
                text_arrays.append(weaviate_pb2.TextArrayProperties(prop_name=key, values=val))
            elif isinstance(val, list) and isinstance(val[0], datetime.datetime):
                text_arrays.append(
                    weaviate_pb2.TextArrayProperties(
                        prop_name=key, values=[_datetime_to_string(x) for x in val]
                    )
                )
            elif isinstance(val, list) and isinstance(val[0], uuid_package.UUID):
                text_arrays.append(
                    weaviate_pb2.TextArrayProperties(prop_name=key, values=[str(x) for x in val])
                )
            elif isinstance(val, list) and isinstance(val[0], int):
                int_arrays.append(weaviate_pb2.IntArrayProperties(prop_name=key, values=val))
            elif isinstance(val, list) and isinstance(val[0], float):
                float_arrays.append(weaviate_pb2.NumberArrayProperties(prop_name=key, values=val))
            else:
                non_ref_properties.update({key: self.__serialize_primitive(val)})

        return weaviate_pb2.BatchObject.Properties(
            non_ref_properties=non_ref_properties,
            ref_props_multi=multi_target,
            ref_props_single=single_target,
            text_array_properties=text_arrays,
            number_array_properties=float_arrays,
            int_array_properties=int_arrays,
            boolean_array_properties=bool_arrays,
        )


class _DataCollection(Generic[Properties], _Data):
    def __init__(
        self,
        connection: Connection,
        name: str,
        consistency_level: Optional[ConsistencyLevel],
        tenant: Optional[str],
        type_: Optional[Type[Properties]] = None,
    ):
        super().__init__(connection, name, consistency_level, tenant)
        self.__type = type_

    def with_data_model(self, data_model: Type[TProperties]) -> "_DataCollection[TProperties]":
        _check_data_model(data_model)
        return _DataCollection[TProperties](
            self._connection, self.name, self._consistency_level, self._tenant, data_model
        )

    def __deserialize_properties(self, data: Dict[str, Any]) -> Properties:
        hints = (
            get_type_hints(self.__type)
            if self.__type and not get_origin(self.__type) == dict
            else {}
        )
        return cast(
            Properties,
            {key: self._deserialize_primitive(val, hints.get(key)) for key, val in data.items()},
        )

    def _json_to_object(self, obj: Dict[str, Any]) -> _Object[Properties]:
        props = self.__deserialize_properties(obj["properties"])
        return _Object(
            properties=cast(Properties, props),
            metadata=_metadata_from_dict(obj),
        )

    def insert(
        self,
        properties: Properties,
        uuid: Optional[UUID] = None,
        vector: Optional[List[float]] = None,
    ) -> uuid_package.UUID:
        """Insert a single object into the collection.

        Arguments:
            properties: The properties of the object.
            uuid: The UUID of the object. If not provided, a random UUID will be generated.
            vector: The vector of the object.
        """
        weaviate_obj: Dict[str, Any] = {
            "class": self.name,
            "properties": self._serialize_properties(properties),
            "id": str(uuid if uuid is not None else uuid_package.uuid4()),
        }

        if vector is not None:
            weaviate_obj["vector"] = vector

        return self._insert(weaviate_obj, False)

    def insert_many(
        self,
        objects: List[Union[Properties, DataObject[Properties]]],
    ) -> _BatchReturn:
        """Insert multiple objects into the collection.

        Arguments:
            objects: The objects to insert. This can be either a list of `Properties` or `DataObject[Properties]`.
                If you didn't set `data_model` then `Properties` will be `Data[str, Any]` in which case you can insert simple dictionaries here.
                    If you want to insert vectors and UUIDs alongside your properties, you will have to use `DataObject` instead.

        Raises:
            `weaviate.exceptions.WeaviateGRPCException`:
                If the network connection to Weaviate fails.
            `weaviate.exceptions.WeaviateInsertInvalidPropertyError`:
                If a property is invalid. I.e., has name `id` or `vector`, which are reserved.
        """
        return self._insert_many(
            [
                {
                    "properties": obj.properties,
                    "vector": obj.vector,
                    "uuid": obj.uuid,
                }
                if isinstance(obj, DataObject)
                else {
                    "properties": obj,
                    "vector": None,
                    "uuid": None,
                }
                for obj in objects
            ],
            False,
        )

    def replace(
        self, properties: Properties, uuid: UUID, vector: Optional[List[float]] = None
    ) -> None:
        """Replace an object in the collection.

        This is equivalent to a PUT operation.

        Arguments:
            properties: The properties of the object, REQUIRED.
            uuid: The UUID of the object, REQUIRED.
            vector: The vector of the object.

        Raises:
            `requests.ConnectionError`:
                If the network connection to Weaviate fails.
            `weaviate.UnexpectedStatusCodeException`:
                If Weaviate reports a non-OK status.
            `weaviate.exceptions.WeaviateInsertInvalidPropertyError`:
                If a property is invalid. I.e., has name `id` or `vector`, which are reserved.
        """
        weaviate_obj: Dict[str, Any] = {
            "class": self.name,
            "properties": self._serialize_properties(properties),
        }
        if vector is not None:
            weaviate_obj["vector"] = vector

        self._replace(weaviate_obj, uuid=uuid)

    def update(
        self, properties: Properties, uuid: UUID, vector: Optional[List[float]] = None
    ) -> None:
        """Update an object in the collection.

        This is equivalent to a PATCH operation.

        Arguments:
            properties: The properties of the object, REQUIRED.
            uuid: The UUID of the object, REQUIRED.
            vector: The vector of the object.
        """
        weaviate_obj: Dict[str, Any] = {
            "class": self.name,
            "properties": self._serialize_properties(properties),
        }
        if vector is not None:
            weaviate_obj["vector"] = vector

        self._update(weaviate_obj, uuid=uuid)

<<<<<<< HEAD
    def reference_add(self, from_uuid: UUID, from_property: str, ref: ReferenceFactory) -> None:
        """Create a reference between an object in this collection and any other object in Weaviate.

        Arguments:
            from_uuid: The UUID of the object in this collection, REQUIRED.
            from_property: The name of the property in the object in this collection, REQUIRED.
            ref: The reference to add, REQUIRED.

        Raises:
            `requests.ConnectionError`:
                If the network connection to Weaviate fails.
            `weaviate.UnexpectedStatusCodeException`:
                If Weaviate reports a non-OK status.
        """
=======
    def reference_add(self, from_uuid: UUID, from_property: str, ref: Reference) -> None:
>>>>>>> 6f81104a
        self._reference_add(
            from_uuid=from_uuid,
            from_property=from_property,
            ref=ref,
        )

    def reference_add_many(
        self, from_property: str, refs: List[BatchReference]
    ) -> Optional[Dict[int, List[RefError]]]:
        """Create multiple references on a property in batch between objects in this collection and any other object in Weaviate.

        Arguments:
            from_property: The name of the property in the object in this collection, REQUIRED.
            refs: The references to add, REQUIRED.

        Raises:
            `requests.ConnectionError`:
                If the network connection to Weaviate fails.
            `weaviate.UnexpectedStatusCodeException`:
                If Weaviate reports a non-OK status.
        """
        refs_dict = [
            {
                "from": BEACON + f"{self.name}/{ref.from_uuid}/{from_property}",
                "to": BEACON + str(ref.to_uuid),
            }
            for ref in refs
        ]
        return self._reference_add_many(refs_dict)

    def reference_delete(self, from_uuid: UUID, from_property: str, ref: Reference) -> None:
        self._reference_delete(from_uuid=from_uuid, from_property=from_property, ref=ref)

    def reference_replace(self, from_uuid: UUID, from_property: str, ref: Reference) -> None:
        self._reference_replace(from_uuid=from_uuid, from_property=from_property, ref=ref)


class _DataCollectionModel(Generic[Model], _Data):
    def __init__(
        self,
        connection: Connection,
        name: str,
        model: Type[Model],
        consistency_level: Optional[ConsistencyLevel],
        tenant: Optional[str],
    ):
        super().__init__(connection, name, consistency_level, tenant)
        self.__model = model

    def _json_to_object(self, obj: Dict[str, Any]) -> _Object[Model]:
        for ref in self.__model.get_ref_fields(self.__model):
            if ref not in obj["properties"]:
                continue

            beacons = obj["properties"][ref]
            uuids = []
            for beacon in beacons:
                uri = beacon["beacon"]
                assert isinstance(uri, str)
                uuids.append(uri.split("/")[-1])

            obj["properties"][ref] = uuids

        # weaviate does not save none values, so we need to add them to pass model validation
        for prop in self.__model.get_non_default_fields(self.__model):
            if prop not in obj["properties"]:
                obj["properties"][prop] = None

        metadata = _metadata_from_dict(obj)
        model_object = _Object[Model](
            properties=self.__model.model_validate(
                {
                    **obj["properties"],
                    "uuid": metadata.uuid,
                    "vector": metadata.vector,
                }
            ),
            metadata=metadata,
        )
        return model_object

    def insert(self, obj: Model) -> uuid_package.UUID:
        self.__model.model_validate(obj)
        weaviate_obj: Dict[str, Any] = {
            "class": self.name,
            "properties": self._serialize_properties(obj.props_to_dict()),
            "id": str(obj.uuid),
        }
        if obj.vector is not None:
            weaviate_obj["vector"] = obj.vector

        self._insert(weaviate_obj, False)
        return uuid_package.UUID(str(obj.uuid))

    def insert_many(self, objects: List[Model]) -> _BatchReturn:
        for obj in objects:
            self.__model.model_validate(obj)

        data_objects = [
            {
                "properties": obj.props_to_dict(),
                "uuid": obj.uuid,
                "vector": obj.vector,
            }
            for obj in objects
        ]

        return self._insert_many(data_objects, False)

    def replace(self, obj: Model, uuid: UUID) -> None:
        self.__model.model_validate(obj)

        weaviate_obj: Dict[str, Any] = {
            "class": self.name,
            "properties": self._serialize_properties(obj.props_to_dict()),
        }
        if obj.vector is not None:
            weaviate_obj["vector"] = obj.vector

        self._replace(weaviate_obj, uuid)

    def update(self, obj: Model, uuid: UUID) -> None:
        self.__model.model_validate(obj)

        weaviate_obj: Dict[str, Any] = {
            "class": self.name,
            "properties": self._serialize_properties(obj.props_to_dict()),
        }
        if obj.vector is not None:
            weaviate_obj["vector"] = obj.vector

        self._update(weaviate_obj, uuid)

    def get_by_id(self, uuid: UUID, include_vector: bool = False) -> Optional[_Object[Model]]:
        ret = self._get_by_id(uuid=uuid, include_vector=include_vector)
        if ret is None:
            return None
        return self._json_to_object(ret)

    def get(
        self, limit: Optional[int] = None, include_vector: bool = False
    ) -> List[_Object[Model]]:
        ret = self._get(limit=limit, include_vector=include_vector)
        if ret is None:
            return []

        return [self._json_to_object(obj) for obj in ret["objects"]]

    def reference_add(self, from_uuid: UUID, from_property: str, ref: Reference) -> None:
        self._reference_add(from_uuid=from_uuid, from_property=from_property, ref=ref)

    def reference_delete(self, from_uuid: UUID, from_property: str, ref: Reference) -> None:
        self._reference_delete(from_uuid=from_uuid, from_property=from_property, ref=ref)

    def reference_replace(self, from_uuid: UUID, from_property: str, ref: Reference) -> None:
        self._reference_replace(from_uuid=from_uuid, from_property=from_property, ref=ref)

    def reference_add_many(self, from_property: str, refs: List[BatchReference]) -> None:
        refs_dict = [
            {
                "from": BEACON + f"{self.name}/{ref.from_uuid}/{from_property}",
                "to": BEACON + str(ref.to_uuid),
            }
            for ref in refs
        ]
        self._reference_add_many(refs_dict)<|MERGE_RESOLUTION|>--- conflicted
+++ resolved
@@ -549,8 +549,7 @@
 
         self._update(weaviate_obj, uuid=uuid)
 
-<<<<<<< HEAD
-    def reference_add(self, from_uuid: UUID, from_property: str, ref: ReferenceFactory) -> None:
+    def reference_add(self, from_uuid: UUID, from_property: str, ref: Reference) -> None:
         """Create a reference between an object in this collection and any other object in Weaviate.
 
         Arguments:
@@ -564,9 +563,6 @@
             `weaviate.UnexpectedStatusCodeException`:
                 If Weaviate reports a non-OK status.
         """
-=======
-    def reference_add(self, from_uuid: UUID, from_property: str, ref: Reference) -> None:
->>>>>>> 6f81104a
         self._reference_add(
             from_uuid=from_uuid,
             from_property=from_property,
