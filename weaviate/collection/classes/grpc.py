--- conflicted
+++ resolved
@@ -3,11 +3,8 @@
 
 from pydantic import BaseModel
 
-<<<<<<< HEAD
 from weaviate.collection.classes.types import Properties
-=======
 from weaviate.collection.classes.filters import _Filters
->>>>>>> cf5e415b
 from weaviate.util import BaseEnum
 from weaviate.weaviate_types import UUID
 
