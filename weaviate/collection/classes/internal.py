import uuid as uuid_package
from dataclasses import dataclass
from typing import Any, Dict, Generic, List, Mapping, Optional
from typing_extensions import TypeAlias, TypeVar

Properties = TypeVar("Properties", bound=Mapping[str, Any], default=Dict[str, Any])

P = TypeVar("P")


@dataclass
class _MetadataReturn:
    uuid: Optional[uuid_package.UUID] = None
    vector: Optional[List[float]] = None
    creation_time_unix: Optional[int] = None
    last_update_time_unix: Optional[int] = None
    distance: Optional[float] = None
    certainty: Optional[float] = None
    score: Optional[float] = None
    explain_score: Optional[str] = None
    is_consistent: Optional[bool] = None


@dataclass
<<<<<<< HEAD
class _Object(Generic[P]):
    data: P
=======
class _Object(Generic[Properties]):
    properties: Properties
>>>>>>> d7e821db
    metadata: _MetadataReturn


Reference: TypeAlias = List[_Object[Properties]]


def _metadata_from_dict(metadata: Dict[str, Any]) -> _MetadataReturn:
    return _MetadataReturn(
        uuid=uuid_package.UUID(metadata["id"]) if "id" in metadata else None,
        vector=metadata.get("vector"),
        creation_time_unix=metadata.get("creationTimeUnix"),
        last_update_time_unix=metadata.get("lastUpdateTimeUnix"),
        distance=metadata.get("distance"),
        certainty=metadata.get("certainty"),
        explain_score=metadata.get("explainScore"),
        score=metadata.get("score"),
        is_consistent=metadata.get("isConsistent"),
    )


def _extract_props_from_list_of_objects(type_: Any) -> Optional[Any]:
    """Extract inner type from List[_Object[Properties]]"""
    if getattr(type_, "__origin__", None) == List:
        inner_type = type_.__args__[0]
        if getattr(inner_type, "__origin__", None) == _Object:
            return inner_type.__args__[0]
    return None<|MERGE_RESOLUTION|>--- conflicted
+++ resolved
@@ -22,13 +22,8 @@
 
 
 @dataclass
-<<<<<<< HEAD
 class _Object(Generic[P]):
-    data: P
-=======
-class _Object(Generic[Properties]):
-    properties: Properties
->>>>>>> d7e821db
+    properties: P
     metadata: _MetadataReturn
 
 
