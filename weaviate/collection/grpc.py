--- conflicted
+++ resolved
@@ -27,14 +27,11 @@
     LinkToMultiTarget,
     RefProps,
     ReturnValues,
-<<<<<<< HEAD
     NearImageOptions,
     NearAudioOptions,
     NearVideoOptions,
-=======
     Move,
     NearTextOptions,
->>>>>>> 7d6110ab
 )
 from weaviate.collection.classes.internal import (
     _MetadataReturn,
@@ -253,13 +250,6 @@
 
         return self.__call()
 
-<<<<<<< HEAD
-    def near_image(
-        self,
-        image: str,
-        certainty: Optional[float] = None,
-        distance: Optional[float] = None,
-=======
     def near_text(
         self,
         near_text: Union[List[str], str],
@@ -267,24 +257,49 @@
         distance: Optional[float] = None,
         move_to: Optional[Move] = None,
         move_away: Optional[Move] = None,
->>>>>>> 7d6110ab
         autocut: Optional[int] = None,
         filters: Optional[_Filters] = None,
         return_metadata: Optional[MetadataQuery] = None,
         return_properties: Optional[PROPERTIES] = None,
     ) -> List[GrpcResult]:
-<<<<<<< HEAD
-        self._near_image = image
-=======
         if isinstance(near_text, str):
             near_text = [near_text]
         self._near_text = near_text
->>>>>>> 7d6110ab
         self._near_certainty = certainty
         self._near_distance = distance
         self._autocut = autocut
         self._filters = filters
-<<<<<<< HEAD
+        if move_away is not None:
+            self._near_text_move_away = weaviate_pb2.NearTextSearchParams.Move(
+                force=move_away.force,
+                concepts=move_away.concepts_list,
+                uuids=move_away.objects_list,
+            )
+        if move_to is not None:
+            self._near_text_move_to = weaviate_pb2.NearTextSearchParams.Move(
+                force=move_to.force, concepts=move_to.concepts_list, uuids=move_to.objects_list
+            )
+        self._metadata = return_metadata
+        if return_properties is not None:
+            self._default_props = self._default_props.union(return_properties)
+
+        return self.__call()
+
+    def near_image(
+        self,
+        image: str,
+        certainty: Optional[float] = None,
+        distance: Optional[float] = None,
+        autocut: Optional[int] = None,
+        filters: Optional[_Filters] = None,
+        return_metadata: Optional[MetadataQuery] = None,
+        return_properties: Optional[PROPERTIES] = None,
+    ) -> List[GrpcResult]:
+        self._near_image = image
+        self._near_certainty = certainty
+        self._near_distance = distance
+        self._autocut = autocut
+        self._filters = filters
 
         self._metadata = return_metadata
         if return_properties is not None:
@@ -330,18 +345,6 @@
         self._autocut = autocut
         self._filters = filters
 
-=======
-        if move_away is not None:
-            self._near_text_move_away = weaviate_pb2.NearTextSearchParams.Move(
-                force=move_away.force,
-                concepts=move_away.concepts_list,
-                uuids=move_away.objects_list,
-            )
-        if move_to is not None:
-            self._near_text_move_to = weaviate_pb2.NearTextSearchParams.Move(
-                force=move_to.force, concepts=move_to.concepts_list, uuids=move_to.objects_list
-            )
->>>>>>> 7d6110ab
         self._metadata = return_metadata
         if return_properties is not None:
             self._default_props = self._default_props.union(return_properties)
@@ -399,7 +402,15 @@
                     else None,
                     tenant=self._tenant,
                     filters=self.__extract_filters(self._filters),
-<<<<<<< HEAD
+                    near_text=weaviate_pb2.NearTextSearchParams(
+                        query=self._near_text,
+                        certainty=self._near_certainty,
+                        distance=self._near_distance,
+                        move_to=self._near_text_move_to,
+                        move_away=self._near_text_move_away,
+                    )
+                    if self._near_text is not None
+                    else None,
                     near_image=weaviate_pb2.NearImageSearchParams(
                         image=self._near_image,
                         distance=self._near_distance,
@@ -420,16 +431,6 @@
                         certainty=self._near_certainty,
                     )
                     if self._near_audio is not None
-=======
-                    near_text=weaviate_pb2.NearTextSearchParams(
-                        query=self._near_text,
-                        certainty=self._near_certainty,
-                        distance=self._near_distance,
-                        move_to=self._near_text_move_to,
-                        move_away=self._near_text_move_away,
-                    )
-                    if self._near_text is not None
->>>>>>> 7d6110ab
                     else None,
                 ),
                 metadata=metadata,
@@ -796,13 +797,6 @@
             )
         ]
 
-<<<<<<< HEAD
-    def near_image_flat(
-        self,
-        image: str,
-        certainty: Optional[float] = None,
-        distance: Optional[float] = None,
-=======
     def near_text_flat(
         self,
         query: Union[List[str], str],
@@ -810,13 +804,60 @@
         distance: Optional[float] = None,
         move_to: Optional[Move] = None,
         move_away: Optional[Move] = None,
->>>>>>> 7d6110ab
-        autocut: Optional[int] = None,
-        filters: Optional[_Filters] = None,
-        return_metadata: Optional[MetadataQuery] = None,
-        return_properties: Optional[PROPERTIES] = None,
-    ) -> List[_Object[Properties]]:
-<<<<<<< HEAD
+        autocut: Optional[int] = None,
+        filters: Optional[_Filters] = None,
+        return_metadata: Optional[MetadataQuery] = None,
+        return_properties: Optional[PROPERTIES] = None,
+    ) -> List[_Object[Properties]]:
+        return [
+            self._result_to_object(obj)
+            for obj in self.__create_query().near_text(
+                near_text=query,
+                certainty=certainty,
+                distance=distance,
+                move_to=move_to,
+                move_away=move_away,
+                autocut=autocut,
+                filters=filters,
+                return_metadata=return_metadata,
+                return_properties=return_properties,
+            )
+        ]
+
+    def near_text_options(
+        self,
+        query: Union[List[str], str],
+        returns: ReturnValues,
+        options: Optional[NearTextOptions] = None,
+    ) -> List[_Object[Properties]]:
+        if options is None:
+            options = NearObjectOptions()
+
+        return [
+            self._result_to_object(obj)
+            for obj in self.__create_query().near_text(
+                near_text=query,
+                certainty=options.certainty,
+                distance=options.distance,
+                move_to=options.move_to,
+                move_away=options.move_away,
+                autocut=options.autocut,
+                filters=options.filters,
+                return_metadata=returns.metadata,
+                return_properties=returns.properties,
+            )
+        ]
+
+    def near_image_flat(
+        self,
+        image: str,
+        certainty: Optional[float] = None,
+        distance: Optional[float] = None,
+        autocut: Optional[int] = None,
+        filters: Optional[_Filters] = None,
+        return_metadata: Optional[MetadataQuery] = None,
+        return_properties: Optional[PROPERTIES] = None,
+    ) -> List[_Object[Properties]]:
 
         return [
             self._result_to_object(obj)
@@ -873,44 +914,23 @@
                 distance=distance,
                 filters=filters,
                 autocut=autocut,
-=======
-        return [
-            self._result_to_object(obj)
-            for obj in self.__create_query().near_text(
-                near_text=query,
-                certainty=certainty,
-                distance=distance,
-                move_to=move_to,
-                move_away=move_away,
-                autocut=autocut,
-                filters=filters,
->>>>>>> 7d6110ab
                 return_metadata=return_metadata,
                 return_properties=return_properties,
             )
         ]
 
-<<<<<<< HEAD
     def near_audio_options(
         self,
         audio: str,
         returns: ReturnValues,
         options: Optional[NearAudioOptions] = None,
         filters: Optional[_Filters] = None,
-=======
-    def near_text_options(
-        self,
-        query: Union[List[str], str],
-        returns: ReturnValues,
-        options: Optional[NearTextOptions] = None,
->>>>>>> 7d6110ab
     ) -> List[_Object[Properties]]:
         if options is None:
             options = NearObjectOptions()
 
         return [
             self._result_to_object(obj)
-<<<<<<< HEAD
             for obj in self.__create_query().near_image(
                 image=audio,
                 certainty=options.certainty,
@@ -964,16 +984,6 @@
                 distance=options.distance,
                 filters=filters,
                 autocut=options.autocut,
-=======
-            for obj in self.__create_query().near_text(
-                near_text=query,
-                certainty=options.certainty,
-                distance=options.distance,
-                move_to=options.move_to,
-                move_away=options.move_away,
-                autocut=options.autocut,
-                filters=options.filters,
->>>>>>> 7d6110ab
                 return_metadata=returns.metadata,
                 return_properties=returns.properties,
             )
