--- conflicted
+++ resolved
@@ -1,11 +1,7 @@
 from typing import Optional
 
 from weaviate.collection.classes.config import CollectionConfig
-<<<<<<< HEAD
 from weaviate.collection.classes.config import ConsistencyLevel
-from weaviate.collection.classes.internal import Properties
-=======
->>>>>>> a1c5c071
 from weaviate.collection.collection_base import CollectionBase
 from weaviate.collection.config import _ConfigCollection
 from weaviate.collection.data import _DataCollection
@@ -27,13 +23,8 @@
         self.name = name
 
         self.config = _ConfigCollection(self._connection, name)
-<<<<<<< HEAD
-        self.data = _DataCollection(connection, name, consistency_level, tenant)
+        self.data = _DataCollection(connection, name, consistency_level, tenant)  # type: ignore
         self.query = _GrpcCollection(connection, name, tenant, consistency_level)
-=======
-        self.data = _DataCollection(connection, name, consistency_level, tenant)  # type: ignore
-        self.query = _GrpcCollection(connection, name, tenant)
->>>>>>> a1c5c071
         self.tenants = _Tenants(connection, name)
 
         self.__tenant = tenant
