from __future__ import annotations

import time
from copy import copy
from threading import Thread, Event
from typing import Any, Dict, Literal, Optional, Tuple, Union, cast, overload

from authlib.integrations.httpx_client import AsyncOAuth2Client, OAuth2Client  # type: ignore
from grpc import _channel  # type: ignore
from grpc_health.v1 import health_pb2  # type: ignore
from httpx import (
    AsyncClient,
    AsyncHTTPTransport,
    Client,
    ConnectError,
    HTTPError,
    Limits,
    ReadError,
    ReadTimeout,
    RemoteProtocolError,
    RequestError,
    Response,
    Timeout,
    HTTPTransport,
    get,
)

from weaviate import __version__ as client_version
from weaviate.auth import (
    AuthCredentials,
    AuthApiKey,
    AuthClientCredentials,
)
from weaviate.config import ConnectionConfig
from weaviate.connect.authentication import _Auth
from weaviate.connect.base import (
    _ConnectionBase,
    ConnectionParams,
    JSONPayload,
    _get_proxies,
    PYPI_TIMEOUT,
    TIMEOUT_TYPE_RETURN,
)
from weaviate.embedded import EmbeddedDB
from weaviate.exceptions import (
    AuthenticationFailedException,
    WeaviateGRPCUnavailableError,
    WeaviateStartUpError,
    WeaviateClosedClientError,
)
from weaviate.proto.v1 import weaviate_pb2_grpc
from weaviate.util import (
    is_weaviate_domain,
    is_weaviate_client_too_old,
    PYPI_PACKAGE_URL,
    _decode_json_response_dict,
    _ServerVersion,
)
from weaviate.warnings import _Warnings

<<<<<<< HEAD
from weaviate.proto.v1 import weaviate_pb2_grpc

from grpc import Channel
from grpc.aio import Channel as AsyncChannel  # type: ignore


=======
>>>>>>> ccfb51d1
Session = Union[Client, OAuth2Client]
AsyncSession = Union[AsyncClient, AsyncOAuth2Client]


class _Connection(_ConnectionBase):
    """
    Connection class used to communicate to a weaviate instance.
    """

    def __init__(
        self,
        connection_params: ConnectionParams,
        auth_client_secret: Optional[AuthCredentials],
        timeout_config: Tuple[float, float],
        proxies: Union[dict, str, None],
        trust_env: bool,
        additional_headers: Optional[Dict[str, Any]],
        connection_config: ConnectionConfig,
        embedded_db: Optional[EmbeddedDB] = None,
    ):
        self.url = connection_params._http_url
        self.embedded_db = embedded_db
        self._api_version_path = "/v1"
        self._aclient: Optional[AsyncSession] = None
        self._client: Session
        self.__additional_headers = {}
        self.__auth = auth_client_secret
        self._connection_params = connection_params
        self._grpc_available = False
        self._grpc_stub: Optional[weaviate_pb2_grpc.WeaviateStub] = None
        self._grpc_stub_async: Optional[weaviate_pb2_grpc.WeaviateStub] = None
        self._grpc_channel: Optional[Channel] = None
        self._grpc_channel_async: Optional[AsyncChannel] = None
        self.timeout_config = timeout_config
        self.__connection_config = connection_config
        self.__trust_env = trust_env
        self._weaviate_version = _ServerVersion.from_string("")
        self.__connected = False

        self._headers = {"content-type": "application/json"}
        if additional_headers is not None:
            if not isinstance(additional_headers, dict):
                raise TypeError(
                    f"'additional_headers' must be of type dict or None. Given type: {type(additional_headers)}."
                )
            self.__additional_headers = additional_headers
            for key, value in additional_headers.items():
                self._headers[key.lower()] = value

        self._proxies = _get_proxies(proxies, trust_env)

        # auth secrets can contain more information than a header (refresh tokens and lifetime) and therefore take
        # precedent over headers
        if "authorization" in self._headers and auth_client_secret is not None:
            _Warnings.auth_header_and_auth_secret()
            self._headers.pop("authorization")

        # if there are API keys included add them right away to headers
        if auth_client_secret is not None and isinstance(auth_client_secret, AuthApiKey):
            self._headers["authorization"] = "Bearer " + auth_client_secret.api_key

    def connect(self, skip_init_checks: bool) -> None:
        if self.embedded_db is not None:
            self.embedded_db.start()
        self._create_clients(self.__auth, skip_init_checks)
        self.__connected = True

        # temporary need this to get the version of weaviate for version checks
        try:
            self._weaviate_version = _ServerVersion.from_string(self.get_meta()["version"])
        except (ConnectError, ReadError, RemoteProtocolError) as e:
            raise WeaviateStartUpError(f"Could not connect to Weaviate:{e}.") from e

        if not skip_init_checks:
            if not self._weaviate_version.is_at_least(1, 14, 0):
                _Warnings.weaviate_server_older_than_1_14(str(self._weaviate_version))
            if not self._weaviate_version.is_at_least(1, 16, 0):
                _Warnings.weaviate_too_old_vs_latest(str(self._weaviate_version))

            try:
                pkg_info = get(PYPI_PACKAGE_URL, timeout=PYPI_TIMEOUT).json()
                pkg_info = pkg_info.get("info", {})
                latest_version = pkg_info.get("version", "unknown version")
                if is_weaviate_client_too_old(client_version, latest_version):
                    _Warnings.weaviate_client_too_old_vs_latest(client_version, latest_version)
            except RequestError:
                pass  # ignore any errors related to requests, it is a best-effort warning

    def is_connected(self) -> bool:
        return self.__connected

    @overload
    def __make_mounts(self, type_: Literal["sync"]) -> Dict[str, HTTPTransport]:
        ...

    @overload
    def __make_mounts(self, type_: Literal["async"]) -> Dict[str, AsyncHTTPTransport]:
        ...

    def __make_mounts(
        self, type_: Literal["sync", "async"]
    ) -> Union[Dict[str, HTTPTransport], Dict[str, AsyncHTTPTransport]]:
        if type_ == "async":
            atransport = AsyncHTTPTransport(
                limits=Limits(
                    max_connections=self.__connection_config.session_pool_maxsize,
                    max_keepalive_connections=self.__connection_config.session_pool_connections,
                ),
                retries=self.__connection_config.session_pool_max_retries,
                trust_env=self.__trust_env,
            )
            return {
                "http://": atransport,
                "https://": atransport,
            }
        elif type_ == "sync":
            transport = HTTPTransport(
                limits=Limits(
                    max_connections=self.__connection_config.session_pool_maxsize,
                    max_keepalive_connections=self.__connection_config.session_pool_connections,
                ),
                retries=self.__connection_config.session_pool_max_retries,
                trust_env=self.__trust_env,
            )
            return {
                "http://": transport,
                "https://": transport,
            }
        else:
            raise ValueError(f"Unknown type {type_}")

    def __make_sync_client(self) -> Client:
        return Client(
            headers=self._headers,
            timeout=Timeout(None, connect=self.timeout_config[0], read=self.timeout_config[1]),
            proxies=self._proxies,
            mounts=self.__make_mounts("sync"),
        )

    def __make_async_client(self) -> AsyncClient:
        return AsyncClient(
            headers=self._headers,
            timeout=Timeout(None, connect=self.timeout_config[0], read=self.timeout_config[1]),
            proxies=self._proxies,
            mounts=self.__make_mounts("async"),
        )

    def __make_clients(self) -> None:
        self._client = self.__make_sync_client()

    def _create_clients(
        self, auth_client_secret: Optional[AuthCredentials], skip_init_checks: bool
    ) -> None:
        """Creates sync and async httpx clients.

        Either through authlib.oauth2 if authentication is enabled or a normal httpx sync client otherwise.

        Raises
        ------
        ValueError
            If no authentication credentials provided but the Weaviate server has OpenID configured.
        """
        # API keys are separate from OIDC and do not need any config from weaviate
        if auth_client_secret is not None and isinstance(auth_client_secret, AuthApiKey):
            self.__make_clients()
            return

        if "authorization" in self._headers and auth_client_secret is None:
            self.__make_clients()
            return

        # no need to check OIDC if no auth is provided and users dont want any checks at initialization time
        if skip_init_checks and auth_client_secret is None:
            self.__make_clients()
            return

        oidc_url = self.url + self._api_version_path + "/.well-known/openid-configuration"
        with self.__make_sync_client() as client:
            response = client.get(oidc_url)
        if response.status_code == 200:
            # Some setups are behind proxies that return some default page - for example a login - for all requests.
            # If the response is not json, we assume that this is the case and try unauthenticated access. Any auth
            # header provided by the user is unaffected.
            try:
                resp = response.json()
            except Exception:
                _Warnings.auth_cannot_parse_oidc_config(oidc_url)
                self.__make_clients()
                return

            if auth_client_secret is not None and not isinstance(auth_client_secret, AuthApiKey):
                _auth = _Auth(
                    session_type=OAuth2Client,
                    oidc_config=resp,
                    credentials=auth_client_secret,
                    connection=self,
                )
                self._client = _auth.get_auth_session()

                if isinstance(auth_client_secret, AuthClientCredentials):
                    # credentials should only be saved for client credentials, otherwise use refresh token
                    self._create_background_token_refresh(_auth)
                else:
                    self._create_background_token_refresh()

            else:
                msg = f""""No login credentials provided. The weaviate instance at {self.url} requires login credentials.

                    Please check our documentation at https://weaviate.io/developers/weaviate/client-libraries/python#authentication
                    for more information about how to use authentication."""

                if is_weaviate_domain(self.url):
                    msg += """

                    You can instantiate the client with login credentials for WCS using

                    client = weaviate.Client(
                      url=YOUR_WEAVIATE_URL,
                      auth_client_secret=weaviate.AuthClientPassword(
                        username = YOUR_WCS_USER,
                        password = YOUR_WCS_PW,
                      ))
                    """
                raise AuthenticationFailedException(msg)
        elif response.status_code == 404 and auth_client_secret is not None:
            _Warnings.auth_with_anon_weaviate()
            self.__make_clients()
        else:
            self.__make_clients()

    def get_current_bearer_token(self) -> str:
        if "authorization" in self._headers:
            return self._headers["authorization"]
        elif isinstance(self._client, OAuth2Client):
            return f"Bearer {self._client.token['access_token']}"
        return ""

    def _create_background_token_refresh(self, _auth: Optional[_Auth] = None) -> None:
        """Create a background thread that periodically refreshes access and refresh tokens.

        While the underlying library refreshes tokens, it does not have an internal cronjob that checks every
        X-seconds if a token has expired. If there is no activity for longer than the refresh tokens lifetime, it will
        expire. Therefore, refresh manually shortly before expiration time is up."""
        assert isinstance(self._client, OAuth2Client)
        if "refresh_token" not in self._client.token and _auth is None:
            return

        expires_in: int = self._client.token.get(
            "expires_in", 60
        )  # use 1minute as token lifetime if not supplied
        self._shutdown_background_event = Event()

        def periodic_refresh_token(refresh_time: int, _auth: Optional[_Auth]) -> None:
            time.sleep(max(refresh_time - 30, 1))
            while (
                self._shutdown_background_event is not None
                and not self._shutdown_background_event.is_set()
            ):
                # use refresh token when available
                try:
                    if "refresh_token" in cast(OAuth2Client, self._client).token:
                        assert isinstance(self._client, OAuth2Client)
                        self._client.token = self._client.refresh_token(
                            self._client.metadata["token_endpoint"]
                        )
                        expires_in = self._client.token.get("expires_in", 60)
                        assert isinstance(expires_in, int)
                        refresh_time = expires_in - 30
                    else:
                        # client credentials usually does not contain a refresh token => get a new token using the
                        # saved credentials
                        assert _auth is not None
                        assert isinstance(self._client, OAuth2Client)
                        new_session = _auth.get_auth_session()
                        self._client.token = new_session.fetch_token()
                except (HTTPError, ReadTimeout) as exc:
                    # retry again after one second, might be an unstable connection
                    refresh_time = 1
                    _Warnings.token_refresh_failed(exc)

                time.sleep(max(refresh_time, 1))

        demon = Thread(
            target=periodic_refresh_token,
            args=(expires_in, _auth),
            daemon=True,
            name="TokenRefresh",
        )
        demon.start()

    async def aopen(self) -> None:
        if self._aclient is None:
            self._aclient = self.__make_async_client()
        if self._grpc_stub_async is None:
            self._grpc_channel_async = self._connection_params._grpc_channel(async_channel=True)
            assert self._grpc_channel_async is not None
            self._grpc_stub_async = weaviate_pb2_grpc.WeaviateStub(self._grpc_channel_async)

    async def aclose(self) -> None:
        if self._aclient is not None:
            await self._aclient.aclose()
            self._aclient = None
        if self._grpc_stub_async is not None:
            assert self._grpc_channel_async is not None
            await self._grpc_channel_async.close()
            self._grpc_stub_async = None

    def close(self) -> None:
        """Shutdown connection class gracefully."""
        # in case an exception happens before definition of these members
        if (
            hasattr(self, "_shutdown_background_event")
            and self._shutdown_background_event is not None
        ):
            self._shutdown_background_event.set()

        if hasattr(self, "_client"):
            self._client.close()
        if self._grpc_channel is not None:
            self._grpc_channel.close()
        if self.embedded_db is not None:
            self.embedded_db.stop()
        self.__connected = False

    def __get_latest_headers(self) -> Dict[str, str]:
        if "authorization" in self._headers:
            return self._headers

        auth_token = self.get_current_bearer_token()
        if auth_token == "":
            return self._headers

        # bearer token can change over time (OIDC) so we need to get the current one for each request
        copied_headers = copy(self._headers)
        copied_headers.update({"authorization": self.get_current_bearer_token()})
        return copied_headers

    def __send(
        self,
        method: Literal["DELETE", "GET", "HEAD", "PATCH", "POST", "PUT"],
        url: str,
        weaviate_object: Optional[JSONPayload] = None,
        params: Optional[Dict[str, Any]] = None,
    ) -> Response:
        if not self.is_connected():
            raise WeaviateClosedClientError()
        if self.embedded_db is not None:
            self.embedded_db.ensure_running()
        try:
            req = self._client.build_request(
                method,
                url,
                json=weaviate_object,
                params=params,
                headers=self.__get_latest_headers(),
            )
            res = self._client.send(req)
            return cast(Response, res)
        except RuntimeError as e:
            raise WeaviateClosedClientError() from e

    def delete(
        self,
        path: str,
        weaviate_object: Optional[JSONPayload] = None,
        params: Optional[Dict[str, Any]] = None,
    ) -> Response:
        return self.__send(
            "DELETE",
            url=self.url + self._api_version_path + path,
            weaviate_object=weaviate_object,
            params=params,
        )

    def patch(
        self,
        path: str,
        weaviate_object: JSONPayload,
        params: Optional[Dict[str, Any]] = None,
    ) -> Response:
        return self.__send(
            "PATCH",
            url=self.url + self._api_version_path + path,
            weaviate_object=weaviate_object,
            params=params,
        )

    def post(
        self,
        path: str,
        weaviate_object: JSONPayload,
        params: Optional[Dict[str, Any]] = None,
    ) -> Response:
        return self.__send(
            "POST",
            url=self.url + self._api_version_path + path,
            weaviate_object=weaviate_object,
            params=params,
        )

    async def apost(
        self,
        path: str,
        weaviate_object: JSONPayload,
        params: Optional[Dict[str, Any]] = None,
    ) -> Response:
        if not self.is_connected():
            raise WeaviateClosedClientError()
        assert self._aclient is not None

        if self.embedded_db is not None:
            self.embedded_db.ensure_running()
        request_url = self.url + self._api_version_path + path

        return await self._aclient.post(
            url=request_url,
            json=weaviate_object,
            params=params,
            headers=self.__get_latest_headers(),
        )

    def put(
        self,
        path: str,
        weaviate_object: JSONPayload,
        params: Optional[Dict[str, Any]] = None,
    ) -> Response:
        return self.__send(
            "PUT",
            url=self.url + self._api_version_path + path,
            weaviate_object=weaviate_object,
            params=params,
        )

    def get(
        self, path: str, params: Optional[Dict[str, Any]] = None, external_url: bool = False
    ) -> Response:
        if self.embedded_db is not None:
            self.embedded_db.ensure_running()
        if params is None:
            params = {}

        if external_url:
            request_url = path
        else:
            request_url = self.url + self._api_version_path + path

        return self.__send(
            "GET",
            url=request_url,
            params=params,
        )

    def head(
        self,
        path: str,
        params: Optional[Dict[str, Any]] = None,
    ) -> Response:
        return self.__send(
            "HEAD",
            url=self.url + self._api_version_path + path,
            params=params,
        )

    @property
    def proxies(self) -> dict:
        return self._proxies

    def wait_for_weaviate(self, startup_period: int) -> None:
        ready_url = self.url + self._api_version_path + "/.well-known/ready"
        with Client(headers=self._headers) as client:
            for _i in range(startup_period):
                try:
                    res: Response = client.get(ready_url)
                    res.raise_for_status()
                    return
                except (ConnectError, HTTPError):
                    time.sleep(1)

            try:
                res = client.get(ready_url)
                res.raise_for_status()
                return
            except (ConnectError, HTTPError) as error:
                raise WeaviateStartUpError(
                    f"Weaviate did not start up in {startup_period} seconds. Either the Weaviate URL {self.url} is wrong or Weaviate did not start up in the interval given in 'startup_period'."
                ) from error

    @property
    def grpc_stub(self) -> Optional[weaviate_pb2_grpc.WeaviateStub]:
        return self._grpc_stub

    @property
    def server_version(self) -> str:
        """
        Version of the weaviate instance.
        """
        return str(self._weaviate_version)

    @property
    def grpc_available(self) -> bool:
        return self._grpc_available

    def get_proxies(self) -> dict:
        return self._proxies

    @property
    def additional_headers(self) -> Dict[str, str]:
        return self.__additional_headers

    def get_meta(self) -> Dict[str, str]:
        """
        Returns the meta endpoint.
        """
        response = self.get(path="/meta")
        res = _decode_json_response_dict(response, "Meta endpoint")
        assert res is not None
        return res


class ConnectionV4(_Connection):
    def __init__(
        self,
        connection_params: ConnectionParams,
        auth_client_secret: Optional[AuthCredentials],
        timeout_config: TIMEOUT_TYPE_RETURN,
        proxies: Union[dict, str, None],
        trust_env: bool,
        additional_headers: Optional[Dict[str, Any]],
        connection_config: ConnectionConfig,
        embedded_db: Optional[EmbeddedDB] = None,
    ):
        super().__init__(
            connection_params,
            auth_client_secret,
            timeout_config,
            proxies,
            trust_env,
            additional_headers,
            connection_config,
            embedded_db,
        )

    def connect(self, skip_init_checks: bool) -> None:
        super().connect(skip_init_checks)
        # create GRPC channel. If Weaviate does not support GRPC then error now.
        if self._connection_params._has_grpc:
            self._grpc_channel = self._connection_params._grpc_channel(async_channel=False)
            assert self._grpc_channel is not None
            self._grpc_stub = weaviate_pb2_grpc.WeaviateStub(self._grpc_channel)

            self._grpc_available = True
            if not skip_init_checks:
                try:
                    res: health_pb2.HealthCheckResponse = self._grpc_channel.unary_unary(
                        "/grpc.health.v1.Health/Check",
                        request_serializer=health_pb2.HealthCheckRequest.SerializeToString,
                        response_deserializer=health_pb2.HealthCheckResponse.FromString,
                    )(health_pb2.HealthCheckRequest(), timeout=1)
                    if res.status != health_pb2.HealthCheckResponse.SERVING:
                        raise WeaviateGRPCUnavailableError(f"Weaviate v{self.server_version}")
                except _channel._InactiveRpcError as e:
                    raise WeaviateGRPCUnavailableError(f"Weaviate v{self.server_version}") from e
        else:
            raise WeaviateGRPCUnavailableError(
                "You must provide the gRPC port in `connection_params` to use gRPC."
            )

    @property
    def grpc_stub(self) -> Optional[weaviate_pb2_grpc.WeaviateStub]:
        if not self._grpc_available:
            raise WeaviateGRPCUnavailableError(
                "Did you forget to call client.connect() before using the client?"
            )
        return self._grpc_stub

    @property
    def agrpc_stub(self) -> Optional[weaviate_pb2_grpc.WeaviateStub]:
        if not self._grpc_available:
            raise WeaviateGRPCUnavailableError(
                "Did you forget to call client.connect() before using the client?"
            )
        return self._grpc_stub_async<|MERGE_RESOLUTION|>--- conflicted
+++ resolved
@@ -6,7 +6,8 @@
 from typing import Any, Dict, Literal, Optional, Tuple, Union, cast, overload
 
 from authlib.integrations.httpx_client import AsyncOAuth2Client, OAuth2Client  # type: ignore
-from grpc import _channel  # type: ignore
+from grpc import _channel, Channel  # type: ignore
+from grpc.aio import Channel as AsyncChannel  # type: ignore
 from grpc_health.v1 import health_pb2  # type: ignore
 from httpx import (
     AsyncClient,
@@ -58,15 +59,6 @@
 )
 from weaviate.warnings import _Warnings
 
-<<<<<<< HEAD
-from weaviate.proto.v1 import weaviate_pb2_grpc
-
-from grpc import Channel
-from grpc.aio import Channel as AsyncChannel  # type: ignore
-
-
-=======
->>>>>>> ccfb51d1
 Session = Union[Client, OAuth2Client]
 AsyncSession = Union[AsyncClient, AsyncOAuth2Client]
 
