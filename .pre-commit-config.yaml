exclude: ^proto/
repos:
-   repo: https://github.com/psf/black-pre-commit-mirror
    rev: 24.8.0
    hooks:
      - id: black
<<<<<<< HEAD
        files: ^(weaviate|tests|mock_tests|integration)/.*\.py$
=======
        language_version: python3.12
>>>>>>> 8bb5dab2

- repo: https://github.com/pre-commit/pre-commit-hooks
  rev: v4.6.0
  hooks:
    - id: no-commit-to-branch
    - id: trailing-whitespace

- repo: https://github.com/myint/autoflake
  rev: v1.4
  hooks:
      - id: autoflake
        args: [--in-place, --remove-all-unused-imports, --exclude=weaviate/proto/*]


- repo: https://github.com/PyCQA/flake8
  rev: 7.1.0
  hooks:
    - id: flake8
      name: linting
      additional_dependencies: [
        'flake8-bugbear==22.10.27',
        'flake8-comprehensions==3.10.1',
        'flake8-builtins==2.0.1'
      ]
    - id: flake8
      name: docstrings
      additional_dependencies: [
        'flake8-docstrings==1.7.0'
      ]
      files: '^weaviate/collections'

-   repo: local
    hooks:
    - id: mypy
      name: mypy
      entry: ./run-mypy.sh
      language: python
      language_version: "3.11"
      # use require_serial so that script
      # is only called once per commit
      require_serial: true
      # Print the number of files as a sanity-check
      verbose: true

- repo: local
  hooks:
    - id: pyright
      name: pyright
      entry: pyright
      language: node
      pass_filenames: false
      types: [python]
      additional_dependencies: [pyright@1.1.364]<|MERGE_RESOLUTION|>--- conflicted
+++ resolved
@@ -4,11 +4,7 @@
     rev: 24.8.0
     hooks:
       - id: black
-<<<<<<< HEAD
-        files: ^(weaviate|tests|mock_tests|integration)/.*\.py$
-=======
         language_version: python3.12
->>>>>>> 8bb5dab2
 
 - repo: https://github.com/pre-commit/pre-commit-hooks
   rev: v4.6.0
