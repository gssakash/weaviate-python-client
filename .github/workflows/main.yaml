--- conflicted
+++ resolved
@@ -14,11 +14,7 @@
   pull_request:
 
 env:
-<<<<<<< HEAD
-  OLD_WEAVIATE_VERSION: 1.23.10
-=======
   OLD_WEAVIATE_VERSION: 1.23.11
->>>>>>> 74411ebb
   NEW_WEAVIATE_VERSION: preview--f005cb8
 
 jobs:
