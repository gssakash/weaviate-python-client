--- conflicted
+++ resolved
@@ -14,14 +14,9 @@
   pull_request:
 
 env:
-<<<<<<< HEAD
-  OLD_WEAVIATE_VERSION: 1.23.13
-  NEW_WEAVIATE_VERSION: 1.24.5-7742a9a
-=======
   WEAVIATE_123: 1.23.14
   WEAVIATE_124: 1.24.10
   WEAVIATE_125: 1.25.0-raft-fa6e08b
->>>>>>> 5ebfbef7
 
 jobs:
   lint-and-format:
