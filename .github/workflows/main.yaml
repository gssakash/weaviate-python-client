name: Main

on:
  push:
    branches:
      - main
    tags:
      - '**'
    paths-ignore:
      - docs/**
      - README.rst
      - LICENSE.md
      - publishing.md
  pull_request:

env:
  WEAVIATE_123: 1.23.16
<<<<<<< HEAD
  WEAVIATE_124: 1.24.20
  WEAVIATE_125: 1.25.7
  WEAVIATE_126: preview--0ccf121

=======
  WEAVIATE_124: 1.24.21
  WEAVIATE_125: 1.25.8
>>>>>>> 629aad3f

jobs:
  lint-and-format:
    name: Run Linter and Formatter
    runs-on: ubuntu-latest
    steps:
      - uses: actions/checkout@v4
      - uses: psf/black@stable
        with:
            version: "23.9.1"
      - uses: actions/setup-python@v5
        with:
          python-version: "3.11"
          cache: 'pip' # caching pip dependencies
      - run: pip install -r requirements-devel.txt
      - name: "Flake 8"
        run: flake8 weaviate test mock_tests integration
      - name: "Check release for pypi"
        run: |
          python -m build
          python -m twine check dist/*

  type-checking:
    name: Run Type Checking
    runs-on: ubuntu-latest
    strategy:
      fail-fast: false
      matrix:
        version: ["3.8", "3.9", "3.10", "3.11", "3.12"]
        folder: ["weaviate"]
    steps:
      - uses: actions/checkout@v4
      - uses: actions/setup-python@v5
        with:
          python-version: "3.11"
          cache: 'pip' # caching pip dependencies
      - run: pip install -r requirements-devel.txt
      - name: Run mypy
        run: mypy --config-file ./pyproject.toml --warn-unused-ignores --python-version ${{matrix.version}} ${{ matrix.folder }}
      - uses: jakebailey/pyright-action@v2
        with:
          version: 1.1.347

  unit-tests:
    name: Run Unit Tests
    runs-on: ubuntu-latest
    strategy:
      fail-fast: false
      matrix:
        version: ["3.8", "3.9", "3.10", "3.11", "3.12"]
        folder: ["test", "mock_tests"]
    steps:
      - uses: actions/checkout@v4
      - uses: actions/setup-python@v5
        with:
          python-version: ${{ matrix.version }}
          cache: 'pip' # caching pip dependencies
      - run: pip install -r requirements-devel.txt
      - name: Run unittests
        run: pytest --cov -v --cov-report=term-missing --cov=weaviate --cov-report xml:coverage-${{ matrix.folder }}.xml ${{ matrix.folder }}
      - name: Archive code coverage results
        if: matrix.version == '3.10' && (github.ref_name != 'main')
        uses: actions/upload-artifact@v4
        with:
          name: coverage-report-${{ matrix.folder }}
          path: coverage-${{ matrix.folder }}.xml

  integration-tests-embedded:
    name: Run Integration Tests Embedded
    runs-on: ubuntu-latest
    strategy:
      matrix:
        version: ["3.8", "3.9", "3.10", "3.11", "3.12"]
        optional_dependencies: [false]
    steps:
      - uses: actions/checkout@v4
        with:
          fetch-depth: 0
          fetch-tags: true
      - uses: actions/setup-python@v5
        with:
          python-version: ${{ matrix.version }}
          cache: 'pip' # caching pip dependencies
      - run: |
          pip install -r requirements-devel.txt
          pip install .
      - name: Run integration tests
        if: ${{ !github.event.pull_request.head.repo.fork }}
        run: pytest -v --cov --cov-report=term-missing --cov=weaviate --cov-report xml:coverage-integration-embedded.xml integration_embedded
      - name: Archive code coverage results
        if: matrix.version == '3.10' && (github.ref_name != 'main')
        uses: actions/upload-artifact@v4
        with:
          name: coverage-report-integration-embedded
          path: coverage-integration-embedded.xml

  integration-tests-v3:
    name: Run Integration Tests v3
    runs-on: ubuntu-latest
    strategy:
      fail-fast: false
      matrix:
        versions: [
          { py: "3.8", weaviate: $WEAVIATE_126},
          { py: "3.9", weaviate: $WEAVIATE_126},
          { py: "3.10", weaviate: $WEAVIATE_126},
          { py: "3.11", weaviate: $WEAVIATE_123},
          { py: "3.11", weaviate: $WEAVIATE_124},
          { py: "3.11", weaviate: $WEAVIATE_125},
          { py: "3.11", weaviate: $WEAVIATE_126},
          { py: "3.12", weaviate: $WEAVIATE_126}
        ]
        optional_dependencies: [false]
    steps:
      - uses: actions/checkout@v4
        with:
          fetch-depth: 0
          fetch-tags: true
      - uses: actions/setup-python@v5
        with:
          python-version: ${{ matrix.versions.py }}
          cache: 'pip' # caching pip dependencies
      - run: |
          pip install -r requirements-devel.txt
          pip install .
      - name: free space
        run: sudo rm -rf /usr/local/lib/android
      - name: start weaviate
        run: /bin/bash ci/start_weaviate.sh ${{ matrix.versions.weaviate }}
      - name: Run integration tests with auth secrets
        if: ${{ !github.event.pull_request.head.repo.fork }}
        env:
          AZURE_CLIENT_SECRET: ${{ secrets.AZURE_CLIENT_SECRET }}
          OKTA_CLIENT_SECRET: ${{ secrets.OKTA_CLIENT_SECRET }}
          WCS_DUMMY_CI_PW: ${{ secrets.WCS_DUMMY_CI_PW }}
          OKTA_DUMMY_CI_PW: ${{ secrets.OKTA_DUMMY_CI_PW }}
#          OPENAI_APIKEY: ${{ secrets.OPENAI_APIKEY }}  disabled until we have a working key
        run: pytest -v --cov --cov-report=term-missing --cov=weaviate --cov-report xml:coverage-integration-v3.xml integration_v3
      - name: Run integration tests without auth secrets (for forks)
        if: ${{ github.event.pull_request.head.repo.fork }}
        run: pytest -v --cov --cov-report=term-missing --cov=weaviate --cov-report xml:coverage-integration-v3.xml integration_v3
      - name: Archive code coverage results
        if: matrix.versions.py == '3.10' && (github.ref_name != 'main')
        uses: actions/upload-artifact@v4
        with:
          name: coverage-report-integration-v3
          path: coverage-integration-v3.xml

  integration-tests:
    name: Run Integration Tests
    runs-on: ubuntu-latest
    strategy:
      fail-fast: false
      matrix:
        versions: [
          { py: "3.8", weaviate: $WEAVIATE_126},
          { py: "3.9", weaviate: $WEAVIATE_126},
          { py: "3.10", weaviate: $WEAVIATE_126},
          { py: "3.11", weaviate: $WEAVIATE_123},
          { py: "3.11", weaviate: $WEAVIATE_124},
          { py: "3.11", weaviate: $WEAVIATE_125},
          { py: "3.11", weaviate: $WEAVIATE_126},
          { py: "3.12", weaviate: $WEAVIATE_126}
        ]
        optional_dependencies: [false]
    steps:
      - uses: actions/checkout@v4
        with:
          fetch-depth: 0
          fetch-tags: true
      - uses: actions/setup-python@v5
        with:
          python-version: ${{ matrix.versions.py }}
          cache: 'pip' # caching pip dependencies
      - run: |
          pip install -r requirements-devel.txt
          pip install .
      - name: free space
        run: sudo rm -rf /usr/local/lib/android
      - name: start weaviate
        run: /bin/bash ci/start_weaviate.sh ${{ matrix.versions.weaviate }}
      - name: Run integration tests with auth secrets
        if: ${{ !github.event.pull_request.head.repo.fork }}
        env:
          AZURE_CLIENT_SECRET: ${{ secrets.AZURE_CLIENT_SECRET }}
          OKTA_CLIENT_SECRET: ${{ secrets.OKTA_CLIENT_SECRET }}
          WCS_DUMMY_CI_PW: ${{ secrets.WCS_DUMMY_CI_PW }}
          OKTA_DUMMY_CI_PW: ${{ secrets.OKTA_DUMMY_CI_PW }}
#          OPENAI_APIKEY: ${{ secrets.OPENAI_APIKEY }}  disabled until we have a working key
        run: pytest -n auto -v --cov --cov-report=term-missing --cov=weaviate --cov-report xml:coverage-integration.xml integration
      - name: Run integration tests without auth secrets (for forks)
        if: ${{ github.event.pull_request.head.repo.fork }}
        run: pytest -v --cov --cov-report=term-missing --cov=weaviate --cov-report xml:coverage-integration.xml integration
      - name: Archive code coverage results
        if: matrix.versions.py == '3.10' && (github.ref_name != 'main')
        uses: actions/upload-artifact@v4
        with:
          name: coverage-report-integration
          path: coverage-integration.xml

  journey-tests:
    name: Run Journey Tests
    runs-on: ubuntu-latest
    strategy:
      fail-fast: false
      matrix:
        versions: [
          { py: "3.8", weaviate: $WEAVIATE_125},
          { py: "3.9", weaviate: $WEAVIATE_125},
          { py: "3.10", weaviate: $WEAVIATE_125},
          { py: "3.11", weaviate: $WEAVIATE_125},
          { py: "3.12", weaviate: $WEAVIATE_125}
        ]
        optional_dependencies: [false]
    steps:
      - uses: actions/checkout@v4
      - uses: actions/setup-python@v5
        with:
          python-version: "3.11"
          cache: 'pip' # caching pip dependencies
      - run: pip install -r requirements-devel.txt
      - run: pip install .
      - name: free space
        run: sudo rm -rf /usr/local/lib/android
      - name: start weaviate
        run: /bin/bash ci/start_weaviate.sh ${{ matrix.versions.weaviate }}
      - name: Run journey tests
        run: pytest journey_tests

  Codecov:
    needs: [Unit-Tests, Integration-Tests, Integration-Tests-v3]
    runs-on: ubuntu-latest
    if: github.ref_name != 'main'
    steps:
      - uses: actions/checkout@v4
      - name: Download coverage artifacts mock
        uses: actions/download-artifact@v4
        with:
          name: coverage-report-mock_tests
      - name: Download coverage artifacts unit
        uses: actions/download-artifact@v4
        with:
          name: coverage-report-test
      - name: Download coverage integration
        uses: actions/download-artifact@v4
        with:
          name: coverage-report-integration
      - name: Download coverage integration v3
        uses: actions/download-artifact@v4
        with:
          name: coverage-report-integration-v3
      - name: Download coverage integration embedded
        uses: actions/download-artifact@v4
        with:
          name: coverage-report-integration-embedded
      - name: Codecov
        uses: codecov/codecov-action@v4
        with:
          fail_ci_if_error: true
          files: ./coverage-integration.xml, ./coverage-integration-v3.xml, ./coverage-integration-embedded.xml, ./coverage-test.xml, ./coverage-mock_tests.xml
          verbose: true
          token: ${{ secrets.CODECOV_TOKEN }}


  build-package:
    name: Build package
    runs-on: ubuntu-latest
    steps:
      - name: Checkout
        uses: actions/checkout@v4
        with:
          fetch-depth: 0
      - name: Set up Python 3.11
        uses: actions/setup-python@v5
        with:
          python-version: "3.11"
          cache: 'pip' # caching pip dependencies
      - name: Install dependencies
        run: pip install -r requirements-devel.txt
      - name: Build a binary wheel
        run: python -m build
      - name: Create Wheel Artifacts
        uses: actions/upload-artifact@v4
        with:
          path: "dist/*.whl"
          name: weaviate-python-client-wheel
          retention-days: 30

  test-package:
    needs: [build-package]
    runs-on: ubuntu-latest
    strategy:
      fail-fast: false
      matrix:
        server: [
          $WEAVIATE_123,
          $WEAVIATE_124,
          $WEAVIATE_125,
          $WEAVIATE_126
        ]
    steps:
      - name: Checkout
        uses: actions/checkout@v4
        with:
          fetch-depth: 0
      - name: Download build artifact to append to release
        uses: actions/download-artifact@v4
        with:
          name: weaviate-python-client-wheel
      - run: |
          pip install weaviate_client-*.whl
          pip install -r requirements-devel.txt  # install test dependencies
      - name: free space
        run: sudo rm -rf /usr/local/lib/android
      - run: rm -r weaviate
      - name: start weaviate
        run: /bin/bash ci/start_weaviate.sh ${{ matrix.server }}
      - name: Run integration tests with auth secrets
        if: ${{ !github.event.pull_request.head.repo.fork }}
        env:
          AZURE_CLIENT_SECRET: ${{ secrets.AZURE_CLIENT_SECRET }}
          OKTA_CLIENT_SECRET: ${{ secrets.OKTA_CLIENT_SECRET }}
          WCS_DUMMY_CI_PW: ${{ secrets.WCS_DUMMY_CI_PW }}
          OKTA_DUMMY_CI_PW: ${{ secrets.OKTA_DUMMY_CI_PW }}
        run: pytest -v -n auto integration
      - name: Run integration tests without auth secrets (for forks)
        if: ${{ github.event.pull_request.head.repo.fork }}
        run: pytest -v -n auto integration


  build-and-publish:
    name: Build and publish Python 🐍 distributions 📦 to PyPI and TestPyPI
    needs: [integration-tests, unit-tests, lint-and-format, type-checking, test-package]
    runs-on: ubuntu-latest
    steps:
      - name: Checkout
        uses: actions/checkout@v4
        with:
          fetch-depth: 0
      - name: Set up Python 3.11
        uses: actions/setup-python@v5
        with:
          python-version: "3.11"
          cache: 'pip' # caching pip dependencies
      - name: Install dependencies
        run: pip install -r requirements-devel.txt
      - name: Build a binary wheel
        run: python -m build
      - name: Publish distribution 📦 to PyPI on new tags
        if: startsWith(github.ref, 'refs/tags')
        uses: pypa/gh-action-pypi-publish@release/v1
        with:
          verbose: true
          password: ${{ secrets.PYPI_API_TOKEN }}

  gh-release:
    name: Create a GitHub Release on new tags
    if: startsWith(github.ref, 'refs/tags')
    runs-on: ubuntu-latest
    needs: [build-and-publish]
    steps:
      - name: Download build artifact to append to release
        uses: actions/download-artifact@v4
        with:
          name: weaviate-python-client-wheel
          path: dist
      - name: Release
        uses: softprops/action-gh-release@v1
        with:
          generate_release_notes: true
          draft: true
          files: dist/*.whl<|MERGE_RESOLUTION|>--- conflicted
+++ resolved
@@ -15,15 +15,10 @@
 
 env:
   WEAVIATE_123: 1.23.16
-<<<<<<< HEAD
-  WEAVIATE_124: 1.24.20
-  WEAVIATE_125: 1.25.7
-  WEAVIATE_126: preview--0ccf121
-
-=======
   WEAVIATE_124: 1.24.21
   WEAVIATE_125: 1.25.8
->>>>>>> 629aad3f
+  WEAVIATE_126: 1.26.0
+
 
 jobs:
   lint-and-format:
