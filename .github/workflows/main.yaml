name: Main

on:
  push:
    branches:
      - main
    tags:
      - '**'
    paths-ignore:
      - docs/**
      - README.rst
      - LICENSE.md
      - publishing.md
  pull_request:

env:
  OLD_WEAVIATE_VERSION: 1.23.10
<<<<<<< HEAD
  NEW_WEAVIATE_VERSION: 1.24.0
=======
  NEW_WEAVIATE_VERSION: preview-improved-update-of-target-vector-configs-3688182
>>>>>>> ec6b9e09

jobs:
  lint-and-format:
    name: Run Linter and Formatter
    runs-on: ubuntu-latest
    steps:
      - uses: actions/checkout@v4
      - uses: psf/black@stable
        with:
            version: "23.9.1"
      - uses: actions/setup-python@v5
        with:
          python-version: "3.11"
          cache: 'pip' # caching pip dependencies
      - run: pip install -r requirements-devel.txt
      - name: "Flake 8"
        run: flake8 weaviate test mock_tests integration
      - name: "Check release for pypi"
        run: |
          python -m build
          python -m twine check dist/*

  type-checking:
    name: Run Type Checking
    runs-on: ubuntu-latest
    strategy:
      fail-fast: false
      matrix:
        version: ["3.8", "3.9", "3.10", "3.11", "3.12"]
        folder: ["weaviate"]
    steps:
      - uses: actions/checkout@v4
      - uses: actions/setup-python@v5
        with:
          python-version: "3.11"
          cache: 'pip' # caching pip dependencies
      - run: pip install -r requirements-devel.txt
      - name: Run mypy
        run: mypy --warn-unused-ignores --python-version ${{matrix.version}} ${{ matrix.folder }}
      - uses: jakebailey/pyright-action@v2
        with:
          version: 1.1.347

  unit-tests:
    name: Run Unit Tests
    runs-on: ubuntu-latest
    strategy:
      fail-fast: false
      matrix:
        version: ["3.8", "3.9", "3.10", "3.11", "3.12"]
        folder: ["test", "mock_tests"]
    steps:
      - uses: actions/checkout@v4
      - uses: actions/setup-python@v5
        with:
          python-version: ${{ matrix.version }}
          cache: 'pip' # caching pip dependencies
      - run: pip install -r requirements-devel.txt
      - name: Run unittests
        run: pytest --cov -v --cov-report=term-missing --cov=weaviate --cov-report xml:coverage-${{ matrix.folder }}.xml ${{ matrix.folder }}
      - name: Archive code coverage results
        if: matrix.version == '3.10' && (github.ref_name != 'main')
        uses: actions/upload-artifact@v4
        with:
          name: coverage-report-${{ matrix.folder }}
          path: coverage-${{ matrix.folder }}.xml

  integration-tests-v3:
    name: Run Integration Tests v3
    runs-on: ubuntu-latest
    strategy:
      fail-fast: false
      matrix:
        versions: [
          { py: "3.8", weaviate: $NEW_WEAVIATE_VERSION},
          { py: "3.9", weaviate: $NEW_WEAVIATE_VERSION},
          { py: "3.10", weaviate: $NEW_WEAVIATE_VERSION},
          { py: "3.11", weaviate: $NEW_WEAVIATE_VERSION},
          { py: "3.11", weaviate: $OLD_WEAVIATE_VERSION},
          { py: "3.12", weaviate: $NEW_WEAVIATE_VERSION}
        ]

        optional_dependencies: [false]
    steps:
      - uses: actions/checkout@v4
        with:
          fetch-depth: 0
          fetch-tags: true
      - uses: actions/setup-python@v5
        with:
          python-version: ${{ matrix.versions.py }}
          cache: 'pip' # caching pip dependencies
      - run: |
          pip install -r requirements-devel.txt
          pip install .
      - name: free space
        run: sudo rm -rf /usr/local/lib/android
      - name: start weaviate
        run: /bin/bash ci/start_weaviate.sh ${{ matrix.versions.weaviate }}
      - name: Run integration tests with auth secrets
        if: ${{ !github.event.pull_request.head.repo.fork }}
        env:
          AZURE_CLIENT_SECRET: ${{ secrets.AZURE_CLIENT_SECRET }}
          OKTA_CLIENT_SECRET: ${{ secrets.OKTA_CLIENT_SECRET }}
          WCS_DUMMY_CI_PW: ${{ secrets.WCS_DUMMY_CI_PW }}
          OKTA_DUMMY_CI_PW: ${{ secrets.OKTA_DUMMY_CI_PW }}
#          OPENAI_APIKEY: ${{ secrets.OPENAI_APIKEY }}  disabled until we have a working key
        run: pytest -v --cov --cov-report=term-missing --cov=weaviate --cov-report xml:coverage-integration-v3.xml integration_v3
      - name: Run integration tests without auth secrets (for forks)
        if: ${{ github.event.pull_request.head.repo.fork }}
        run: pytest -v --cov --cov-report=term-missing --cov=weaviate --cov-report xml:coverage-integration-v3.xml integration_v3
      - name: Archive code coverage results
        if: matrix.versions.py == '3.10' && (github.ref_name != 'main')
        uses: actions/upload-artifact@v4
        with:
          name: coverage-report-integration-v3
          path: coverage-integration-v3.xml

  integration-tests:
    name: Run Integration Tests
    runs-on: ubuntu-latest
    strategy:
      fail-fast: false
      matrix:
        versions: [
          { py: "3.8", weaviate: $NEW_WEAVIATE_VERSION},
          { py: "3.9", weaviate: $NEW_WEAVIATE_VERSION},
          { py: "3.10", weaviate: $NEW_WEAVIATE_VERSION},
          { py: "3.11", weaviate: $NEW_WEAVIATE_VERSION},
          { py: "3.11", weaviate: $OLD_WEAVIATE_VERSION},
          { py: "3.12", weaviate: $NEW_WEAVIATE_VERSION}
        ]

        optional_dependencies: [false]
    steps:
      - uses: actions/checkout@v4
        with:
          fetch-depth: 0
          fetch-tags: true
      - uses: actions/setup-python@v5
        with:
          python-version: ${{ matrix.versions.py }}
          cache: 'pip' # caching pip dependencies
      - run: |
          pip install -r requirements-devel.txt
          pip install .
      - name: free space
        run: sudo rm -rf /usr/local/lib/android
      - name: start weaviate
        run: /bin/bash ci/start_weaviate.sh ${{ matrix.versions.weaviate }}
      - name: Run integration tests with auth secrets
        if: ${{ !github.event.pull_request.head.repo.fork }}
        env:
          AZURE_CLIENT_SECRET: ${{ secrets.AZURE_CLIENT_SECRET }}
          OKTA_CLIENT_SECRET: ${{ secrets.OKTA_CLIENT_SECRET }}
          WCS_DUMMY_CI_PW: ${{ secrets.WCS_DUMMY_CI_PW }}
          OKTA_DUMMY_CI_PW: ${{ secrets.OKTA_DUMMY_CI_PW }}
#          OPENAI_APIKEY: ${{ secrets.OPENAI_APIKEY }}  disabled until we have a working key
        run: pytest -n auto -v --cov --cov-report=term-missing --cov=weaviate --cov-report xml:coverage-integration.xml integration
      - name: Run integration tests without auth secrets (for forks)
        if: ${{ github.event.pull_request.head.repo.fork }}
        run: pytest -v --cov --cov-report=term-missing --cov=weaviate --cov-report xml:coverage-integration.xml integration
      - name: Archive code coverage results
        if: matrix.versions.py == '3.10' && (github.ref_name != 'main')
        uses: actions/upload-artifact@v4
        with:
          name: coverage-report-integration
          path: coverage-integration.xml

  Codecov:
    needs: [Unit-Tests, Integration-Tests, Integration-Tests-v3]
    runs-on: ubuntu-latest
    if: github.ref_name != 'main'
    steps:
      - uses: actions/checkout@v4
      - name: Download coverage artifacts mock
        uses: actions/download-artifact@v4
        with:
          name: coverage-report-mock_tests
      - name: Download coverage artifacts unit
        uses: actions/download-artifact@v4
        with:
          name: coverage-report-test
      - name: Download coverage integration
        uses: actions/download-artifact@v4
        with:
          name: coverage-report-integration
      - name: Download coverage integration v3
        uses: actions/download-artifact@v4
        with:
          name: coverage-report-integration-v3
      - name: Codecov
        uses: codecov/codecov-action@v4
        with:
          fail_ci_if_error: true
          files: ./coverage-integration.xml, ./coverage-integration-v3.xml, ./coverage-test.xml, ./coverage-mock_tests.xml
          verbose: true
          token: ${{ secrets.CODECOV_TOKEN }}


  build-package:
    name: Build package
    runs-on: ubuntu-latest
    steps:
      - name: Checkout
        uses: actions/checkout@v4
        with:
          fetch-depth: 0
      - name: Set up Python 3.11
        uses: actions/setup-python@v5
        with:
          python-version: "3.11"
          cache: 'pip' # caching pip dependencies
      - name: Install dependencies
        run: pip install -r requirements-devel.txt
      - name: Build a binary wheel
        run: python -m build
      - name: Create Wheel Artifacts
        uses: actions/upload-artifact@v4
        with:
          path: "dist/*.whl"
          name: weaviate-python-client-wheel
          retention-days: 30

  test-package:
    needs: [build-package]
    runs-on: ubuntu-latest
    strategy:
      fail-fast: false
      matrix:
        server: [
          $OLD_WEAVIATE_VERSION,
          $NEW_WEAVIATE_VERSION,
        ]
    steps:
      - name: Download build artifact to append to release
        uses: actions/download-artifact@v4
        with:
          name: weaviate-python-client-wheel
      - run: |
          pip install weaviate_client-*.whl
          pip install pytest pytest-benchmark pytest-profiling grpcio grpcio-tools pytest-xdist
      - name: Checkout
        uses: actions/checkout@v4
        with:
          fetch-depth: 0
      - name: free space
        run: sudo rm -rf /usr/local/lib/android
      - run: rm -r weaviate
      - name: start weaviate
        run: /bin/bash ci/start_weaviate.sh ${{ matrix.server }}
      - name: Run integration tests with auth secrets
        if: ${{ !github.event.pull_request.head.repo.fork }}
        env:
          AZURE_CLIENT_SECRET: ${{ secrets.AZURE_CLIENT_SECRET }}
          OKTA_CLIENT_SECRET: ${{ secrets.OKTA_CLIENT_SECRET }}
          WCS_DUMMY_CI_PW: ${{ secrets.WCS_DUMMY_CI_PW }}
          OKTA_DUMMY_CI_PW: ${{ secrets.OKTA_DUMMY_CI_PW }}
        run: pytest -v -n auto integration
      - name: Run integration tests without auth secrets (for forks)
        if: ${{ github.event.pull_request.head.repo.fork }}
        run: pytest -v -n auto integration


  build-and-publish:
    name: Build and publish Python 🐍 distributions 📦 to PyPI and TestPyPI
    needs: [integration-tests, unit-tests, lint-and-format, type-checking, test-package]
    runs-on: ubuntu-latest
    steps:
      - name: Checkout
        uses: actions/checkout@v4
        with:
          fetch-depth: 0
      - name: Set up Python 3.11
        uses: actions/setup-python@v5
        with:
          python-version: "3.11"
          cache: 'pip' # caching pip dependencies
      - name: Install dependencies
        run: pip install -r requirements-devel.txt
      - name: Build a binary wheel
        run: python -m build
      - name: Publish distribution 📦 to PyPI on new tags
        if: startsWith(github.ref, 'refs/tags')
        uses: pypa/gh-action-pypi-publish@release/v1
        with:
          verbose: true
          password: ${{ secrets.PYPI_API_TOKEN }}

  gh-release:
    name: Create a GitHub Release on new tags
    if: startsWith(github.ref, 'refs/tags')
    runs-on: ubuntu-latest
    needs: [build-and-publish]
    steps:
      - name: Download build artifact to append to release
        uses: actions/download-artifact@v4
        with:
          name: weaviate-python-client-wheel
          path: dist
      - name: Release
        uses: softprops/action-gh-release@v1
        with:
          generate_release_notes: true
          draft: true
          files: dist/*.whl<|MERGE_RESOLUTION|>--- conflicted
+++ resolved
@@ -15,11 +15,7 @@
 
 env:
   OLD_WEAVIATE_VERSION: 1.23.10
-<<<<<<< HEAD
-  NEW_WEAVIATE_VERSION: 1.24.0
-=======
   NEW_WEAVIATE_VERSION: preview-improved-update-of-target-vector-configs-3688182
->>>>>>> ec6b9e09
 
 jobs:
   lint-and-format:
